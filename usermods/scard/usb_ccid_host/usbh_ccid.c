--- conflicted
+++ resolved
@@ -261,10 +261,6 @@
   USBH_StatusTypeDef req_status = USBH_OK;
   CCID_HandleTypeDef *CCID_Handle =  phost->pActiveClass->pData;
   USBH_ChipCardDescTypeDef chipCardDesc = phost->device.CfgDesc.Itf_Desc[0].CCD_Desc;
-<<<<<<< HEAD
-=======
-  phost->procStatus = PROC_ACT;
->>>>>>> 575ccb76
   switch(CCID_Handle->state)
   {
     case CCID_IDLE_STATE:
@@ -423,16 +419,16 @@
                          CCID_Handle->DataItf.OutPipe,
                          1);
     }
-    CCID_Handle->data_tx_state = CCID_IDLE; 
-    break;
-    
-  case CCID_SEND_DATA_WAIT:
-    
+    //CCID_Handle->data_tx_state = CCID_IDLE; 
+    //break;
+    
+  //case CCID_SEND_DATA_WAIT:
+    USBH_Delay(200);
     URB_Status = USBH_LL_GetURBState(phost, CCID_Handle->DataItf.OutPipe); 
-    
     /*Check the status done for transmssion*/
     if(URB_Status == USBH_URB_DONE )
-    {         
+    { 
+      printf("USBH_URB_DONE\n");        
       if(CCID_Handle->TxDataLength > CCID_Handle->DataItf.OutEpSize)
       {
         CCID_Handle->TxDataLength -= CCID_Handle->DataItf.OutEpSize ;
@@ -472,7 +468,12 @@
     else if( URB_Status == USBH_URB_NOTREADY )
     {
       CCID_Handle->data_tx_state = CCID_SEND_DATA; 
-    } 
+    }
+    else
+    { 
+      printf("USBH_IDLE\n"); 
+      CCID_Handle->data_tx_state = CCID_IDLE; 
+    }
     break;
   default:
     break;
