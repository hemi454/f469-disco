/**
 * @file       usbconnection.c
 * @brief      MicroPython uscard usb module: UsbReader class
 * @author     Rostislav Gurin <rgurin@embedity.dev>
 * @copyright  Copyright 2021 Crypto Advance GmbH. All rights reserved.
 */

#include "usbconnection.h"
#define USB_DEBUG
<<<<<<< HEAD

/// Minimal number of bytes for a valid ATR
#define ATR_MIN_BYTES                   2
/// TS0 byte: direct convention
#define TS_CONVENTION_DIRECT            0x3B
/// TS0 byte: inverse convention
#define TS_CONVENTION_INVERSE           0x3F
/// Bit within T0 or TD bytes indicating that TA is present
#define TA_BIT                          (1)
/// Bit within T0 or TD bytes indicating that TB is present
#define TB_BIT                          (1 << 1)
/// Bit within T0 or TD bytes indicating that TC is present
#define TC_BIT                          (1 << 2)
/// Bit within T0 or TD bytes indicating that TD is present
#define TD_BIT                          (1 << 3)
/// LRC size in bytes
#define LRC_SIZE                        1
/// CRC size in bytes
#define CRC_SIZE                        2

/// Transmission protocol or qualification of interface bytes
typedef enum {
  atr_prot_t0 = 0,  ///< T=0 protocol
  atr_prot_t1 = 1,  ///< T=1 protocol
  atr_globals = 15, ///< Global interface bytes
} protocol_id_t;

=======
>>>>>>> 546e03b3
static void card_detection_task(usb_connection_obj_t* self,
                                USBH_HandleTypeDef* phost);
static bool card_present(usb_connection_obj_t* self, USBH_HandleTypeDef* phost);
STATIC void connection_ccid_receive(USBH_HandleTypeDef* phost, uint8_t* pbuff,
                                    uint32_t length);
/**
 * @brief Constructor of UsbCardConnection
 *
 * Constructor
 * .. class:: UsbCardConnection(usbreader, connParams)
 *
 *  Constructs a connection object
 *
 *    - *usbreader* reader to which connection is bound, instance of Reader class
 *    - *connParams* connection parameters provided by the reader
 *
 * CardConnection object must not be constructed by user! Use
 * UsbReader.createConnection instead.
 *
 * @param type      pointer to type structure
 * @param n_args    number of arguments
 * @param n_kw      number of keyword arguments
 * @param all_args  array containing arguments
 * @return          a new instance of CardConnection class
 */
STATIC mp_obj_t connection_make_new(const mp_obj_type_t* type, size_t n_args,
                                    size_t n_kw, const mp_obj_t* all_args) {
  // Create a new connection object
  // Arguments
  enum {
    ARG_reader = 0,
  };
  static const mp_arg_t allowed_args[] = {
      {MP_QSTR_reader, MP_ARG_REQUIRED | MP_ARG_OBJ, {.u_obj = MP_OBJ_NULL}},
  };
  mp_arg_val_t args[MP_ARRAY_SIZE(allowed_args)];

  // Parse and check parameters
  mp_arg_parse_all_kw_array(n_args, n_kw, all_args, MP_ARRAY_SIZE(allowed_args),
                            allowed_args, args);
  if (args[ARG_reader].u_obj == MP_OBJ_NULL ||
      !mp_obj_is_type(args[ARG_reader].u_obj, &scard_UsbReader_type)) {
    raise_SmartcardException("connection not bound to usb reader");
  }

  usb_connection_obj_t* self = m_new_obj_with_finaliser(usb_connection_obj_t);
  memset(self, 0U, sizeof(usb_connection_obj_t));
  self->base.type = &scard_UsbCardConnection_type;
  self->reader = args[ARG_reader].u_obj;
  self->state = state_closed;
  self->state_ext_apdu = state_closed;
  self->CCID_Handle = NULL;
  self->timer = MP_OBJ_NULL;
  self->pbSeq = 0;
  self->protocol = NULL;
  self->proto_handle = NULL;
  self->observers = mp_obj_new_list(0, NULL);
  self->atr_timeout_ms = proto_prm_unchanged;
  self->rsp_timeout_ms = proto_prm_unchanged;
  self->max_timeout_ms = proto_prm_unchanged;
  self->raise_on_error = false;
  self->event_idx = 0;
  self->atr = MP_OBJ_NULL;
  self->response = MP_OBJ_NULL;
  self->next_protocol = protocol_na;
  self->presence_cycles = 0;
  self->presence_state = false;
  self->blocking = true;
  self->process_state = process_state_closed;
  self->processTimer = 150;
  self->dwFeatures = 0;
  self->TA_1 = 0x95;
  hUsbHostFS.iccSlotStatus = ICC_INIT;
  hUsbHostFS.procStatus = PROC_INACT;

  usb_timer_init(self);
  printf("\r\nNew USB smart card connection\n");
  return MP_OBJ_FROM_PTR(self);
}

/**
 * Returns minimal of two uint32_t operands
 * @param a  operand A
 * @param b  operand B
 * @return   minimal of A and B
 */
static inline uint32_t min_u32(uint32_t a, uint32_t b) { return a < b ? a : b; }

/**
 * Decreases timer counter and checks if it is elapsed
 *
 * This function also ensures that it is called at least twice before indicating
 * that timer is elapsed. It is done as protection measure against abnormally
 * quick timeout event in case timer task is called right after the timer
 * variable is initialized. As side effect, this function supports timeouts not
 * longer than 0x7FFFFFFF.
 * @param p_timer     pointer to timer variable
 * @param elapsed_ms  time in milliseconds passed since previous call
 * @return            true is timer is elapsed
 */
static bool connection_timer_elapsed(uint32_t* p_timer, uint32_t elapsed_ms) {
  if (*p_timer) {
    uint32_t time = *p_timer & 0x7FFFFFFFUL;
    if (!(time -= min_u32(elapsed_ms, time))) {
      if (*p_timer & 0x80000000UL) {  // Not first call?
        *p_timer = 0;
        return true;
      }
    }
    // Set higher bit to check for non-first call later
    *p_timer = time | 0x80000000UL;
  }
  return false;
}

/**
 * Returns length of a list
 *
 * @param list  list
 * @return      list length
 */
static size_t list_get_len(mp_obj_t list) {
  if (list != MP_OBJ_NULL) {
    size_t len;
    mp_obj_t* items;
    mp_obj_list_get(list, &len, &items);
    return len;
  }
  return 0U;
}

/**
 * Creates event and stores it in buffer
 *
 * @param self  instance of UsbCardConnection class
 * @param args  arguments of event passed to observer
 * @param n_kw  number of keyword arguments
 */
static void create_event(usb_connection_obj_t* self, mp_obj_t* args,
                         size_t n_kw) {
  if (self->event_idx + 1U > MAX_EVENTS || n_kw > EVENT_MAX_KW) {
    raise_SmartcardException("event buffer overflow");
  }

  // If we have any observers add event to buffer
  if (list_get_len(self->observers)) {
    event_t* p_event = self->event_buf + self->event_idx;
    for (size_t i = 0U; i < EVENT_POS_ARGS + 2U * n_kw; ++i) {
      p_event->args[i] = args[i];
    }
    p_event->n_kw = n_kw;

    // Schedule call of connection_notifyAll() on the first event
    if (++self->event_idx == 1U) {
      mp_obj_t handler = mp_load_attr(self, MP_QSTR__notifyAll);
      mp_sched_schedule(handler, mp_const_none);
    }
  }
}

/**
 * Notifies observers passing only type arguments
 *
 * @param self        instance of UsbCardConnection class
 * @param event_type  type argument
 */
static void notify_observers(usb_connection_obj_t* self,
                             event_type_t event_type) {
  mp_obj_t args[] = {
      MP_OBJ_FROM_PTR(self),             // connection
      MP_OBJ_NEW_QSTR((qstr)event_type)  // type
  };
  create_event(self, args, 0U);
}

/**
 * Notifies observers passing type and text arguments
 *
 * @param self        instance of UsbCardConnection class
 * @param event_type  type argument
 * @param text        text argument
 */
static void notify_observers_text(usb_connection_obj_t* self,
                                  event_type_t event_type, const char* text) {
  mp_obj_t text_obj = mp_obj_new_str(text, strlen(text));
  mp_obj_t args_list = mp_obj_new_list(1U, &text_obj);
  mp_obj_t args[] = {
      MP_OBJ_FROM_PTR(self),                                      // connection
      MP_OBJ_NEW_QSTR((qstr)event_type),                          // type
      MP_OBJ_NEW_QSTR(MP_QSTR_args), MP_OBJ_FROM_PTR(args_list),  // args
  };
  create_event(self, args, 1U);
}

/**
 * Notifies observers passing smart card command
 *
 * @param self   instance of UsbCardConnection class
 * @param bytes  command data
 */
static void notify_observers_command(usb_connection_obj_t* self,
                                     mp_obj_t bytes) {
  // Make a list with arguments [bytes, protocol]
  mp_obj_list_t* args_list = mp_obj_new_list(2U, NULL);
  args_list->items[0] = bytes;  // bytes

  mp_obj_t args[] = {
      MP_OBJ_FROM_PTR(self),                                      // connection
      MP_OBJ_NEW_QSTR((qstr)event_command),                       // type
      MP_OBJ_NEW_QSTR(MP_QSTR_args), MP_OBJ_FROM_PTR(args_list),  // args
  };
  create_event(self, args, 1U);
}

/**
 * Notifies observers passing smart card response
 *
 * @param self      instance of UsbCardConnection class
 * @param response  smart card response list
 */
static void notify_observers_response(usb_connection_obj_t* self,
                                      mp_obj_t response) {
  mp_obj_t args[] = {
      MP_OBJ_FROM_PTR(self),                                     // connection
      MP_OBJ_NEW_QSTR((qstr)event_response),                     // type
      MP_OBJ_NEW_QSTR(MP_QSTR_args), MP_OBJ_FROM_PTR(response),  // args
  };
  create_event(self, args, 1U);
}

/**
 * Creates a new response list from raw data
 *
 * @param data  smart card response data
 * @param len   number of data bytes
 * @return      list object [data, sw1, sw2]
 */
static mp_obj_t make_response_list(const uint8_t* data, size_t len) {
  mp_obj_list_t* response = MP_OBJ_NULL;

  if (len >= 2U) {
    response = mp_obj_new_list(3U, NULL);
    response->items[0] = mp_obj_new_bytes(data, len - 2U);      // data
    response->items[1] = MP_OBJ_NEW_SMALL_INT(data[len - 2U]);  // sw1
    response->items[2] = MP_OBJ_NEW_SMALL_INT(data[len - 1U]);  // sw2
  } else {
    response = mp_obj_new_list(1U, NULL);
    response->items[0] = mp_obj_new_bytes(data, len);  // data
  }

  return MP_OBJ_TO_PTR(response);
}

/**
 * __call__ special method running background tasks, usually by timer
 * @param self_in  instance of CardConnection class casted to mp_obj_t
 * @param n_args   number of arguments
 * @param n_kw     number of keywords arguments
 * @param args     array containing arguments
 * @return         None
 */
STATIC mp_obj_t connection_call(mp_obj_t self_in, size_t n_args, size_t n_kw,
                                const mp_obj_t* args) {
  usb_connection_obj_t* self = (usb_connection_obj_t*)self_in;
  timer_task(self);
  return mp_const_none;
}

/**
 * Timer task
 *
 * @param self  instance of UsbCardConnection class
 */

static void timer_task(usb_connection_obj_t* self) {
  mp_uint_t ticks_ms = mp_hal_ticks_ms();
  mp_uint_t elapsed = scard_ticks_diff(ticks_ms, self->prev_ticks_ms);
  self->prev_ticks_ms = ticks_ms;
  if (connection_timer_elapsed(&self->processTimer, elapsed)) {
    USBH_Process(&hUsbHostFS);
    if (hUsbHostFS.gState == HOST_CLASS && hUsbHostFS.procStatus == PROC_ACT) {
      // Check smart card slot status
      if(hUsbHostFS.iccSlotStatus == ICC_INSERTED || hUsbHostFS.iccSlotStatus == ICC_REMOVED){
        self->process_state = process_state_ready;
      }
    } else {
      self->process_state = process_state_init;
    }
    card_detection_task(self, &hUsbHostFS);
    self->processTimer = 100;
  }
  // Run protocol timer task only when we are connecting or connected
  if (state_connecting == self->state || state_connected == self->state) {
    if (self->protocol) {
      self->protocol->timer_task(self->proto_handle, (uint32_t)elapsed);
    }
  }
}

/**
 * Creates a new machine.Timer object for background tasks
 * @param self      instance of CardConnection class
 * @param timer_id  numerical timer identifier
 * @return          new instance of machine.Timer
 */
static mp_obj_t create_timer(usb_connection_obj_t* self, mp_int_t timer_id) {
  mp_obj_t args[] = {                                 // Positional arguments
                     MP_OBJ_NEW_SMALL_INT(timer_id),  // id
                     // Keyword arguments
                     MP_OBJ_NEW_QSTR(MP_QSTR_callback), self,
                     MP_OBJ_NEW_QSTR(MP_QSTR_period),
                     MP_OBJ_NEW_SMALL_INT(TIMER_PERIOD_MS)};
  return machine_timer_type.make_new(&machine_timer_type, 1, 2, args);
}

/**
 * Init a new timer. Timer object for background tasks
 * @param self      instance of UsbCardConnection class
 */
STATIC void usb_timer_init(usb_connection_obj_t* self) {
  mp_int_t timer_id = -1;
  // Save system ticks and initialize timer
  self->prev_ticks_ms = mp_hal_ticks_ms();
  self->timer = create_timer(self, timer_id);
}

/**
 * Converts objects to byte buffer
 *
 * @param dst        destination buffer of bytes
 * @param objects    source array of objects
 * @param n_objects  number of objects to convert
 * @return           true if successful
 */
static bool objects_to_buf(uint8_t* buf, const mp_obj_t* objects,
                           size_t n_objects) {
  const mp_obj_t* p_obj = objects;
  const mp_obj_t* arr_end = objects + n_objects;
  uint8_t* p_dst = buf;
  mp_int_t value = 0;

  while (p_obj != arr_end) {
    if (mp_obj_get_int_maybe(*p_obj++, &value) && value >= 0U &&
        value <= UINT8_MAX) {
      *p_dst++ = (uint8_t)value;
    } else {
      return false;
    }
  }

  return true;
}

/**
 * Get voltage from CCID device descriptor
 *
 * @param ccidDescriptor  CCID device descriptor
 * @return                supported voltage
 */
static uint8_t getVoltageSupport(USBH_ChipCardDescTypeDef* ccidDescriptor) {
  uint8_t voltage = 0;
  if ((ccidDescriptor->dwFeatures & CCID_CLASS_AUTO_VOLTAGE) ||
      (ccidDescriptor->dwFeatures & CCID_CLASS_AUTO_ACTIVATION))
    voltage = 0; /* automatic voltage selection */
  else {
    if (ccidDescriptor->bVoltageSupport == 0x01 ||
        ccidDescriptor->bVoltageSupport == 0x07) {
      // 5V
      voltage = 0x01;
    }

    if (ccidDescriptor->bVoltageSupport == 0x02) {
      // 3V
      voltage = 0x02;
    }

    if (ccidDescriptor->bVoltageSupport == 0x04) {
      // 1.8V
      voltage = 0x03;
    }
  }
  return voltage;
}
/**
 * Converts integer value  to double word
 *
 * @param value        integer value
 * @param buffer       array of words
 */
static void i2dw(int value, uint8_t buffer[]) {
  buffer[0] = value & 0xFF;
  buffer[1] = (value >> 8) & 0xFF;
  buffer[2] = (value >> 16) & 0xFF;
  buffer[3] = (value >> 24) & 0xFF;
}

/**
 * Prepare PC_to_RDR_XfrBlock
 *
 * @param self       instance of CardConnection class
 * @param tx_buffer  transmit buffer
 * @param tx_length  transmit buffer length
 * @param cmd        CCID command
 * @param rx_length  expected length, in character mode only
 * @param bBWI extend block waiting timeout
 */
STATIC void connection_prepare_xfrblock(mp_obj_t self_in, uint8_t* tx_buffer,
                                        unsigned int tx_length, uint8_t* cmd,
                                        unsigned short rx_length,
                                        uint8_t bBWI) {
  usb_connection_obj_t* self = (usb_connection_obj_t*)self_in;
  USBH_ChipCardDescTypeDef chipCardDesc =
      hUsbHostFS.device.CfgDesc.Itf_Desc[0].CCD_Desc;
  cmd[ccid_xfrblock_cmd_code] = 0x6F;                           /* XfrBlock */
  i2dw(tx_length, cmd + ccid_xfrblock_apdu_len);                /* APDU length */
  cmd[ccid_xfrblock_cmd_slot] = chipCardDesc.bCurrentSlotIndex; /* slot number */
  cmd[ccid_xfrblock_cmd_pbseq] = self->pbSeq++;
  cmd[ccid_xfrblock_cmd_bwi] = bBWI;             /* extend block waiting timeout */
  cmd[ccid_xfrblock_cmd_wlevelparam_0] = rx_length & 0xFF; /* Expected length, in character mode only */
  cmd[ccid_xfrblock_cmd_wlevelparam_1] = (rx_length >> 8) & 0xFF;
  memcpy(cmd + ccid_xfrblock_cmd_cmd_hdr_len, tx_buffer, tx_length);
}

/**
 * Send PC_to_RDR_GetParameters command
 *
 * @param self       instance of CardConnection class
 * @param phost      instance of USB host handle structure
 */
STATIC void connection_ccid_transmit_get_parameters(usb_connection_obj_t* self,
                                                    USBH_HandleTypeDef* phost) {
  USBH_ChipCardDescTypeDef chipCardDesc =
      hUsbHostFS.device.CfgDesc.Itf_Desc[0].CCD_Desc;
  uint8_t cmd[ccid_getparam_cmd_hdr_len];
  cmd[ccid_getparam_cmd_code] = 0x6C; /* GetParameters */
  cmd[ccid_getparam_cmd_dwlength_0] = cmd[ccid_getparam_cmd_dwlength_1] = cmd[ccid_getparam_cmd_dwlength_2] = cmd[ccid_getparam_cmd_dwlength_3] = 0;
  cmd[ccid_getparam_cmd_slot] = chipCardDesc.bCurrentSlotIndex; /* slot number */
  cmd[ccid_getparam_cmd_pbseq] = self->pbSeq++;
  cmd[ccid_getparam_cmd_rfu_1] = cmd[ccid_getparam_cmd_rfu_2] = cmd[ccid_getparam_cmd_rfu_3] = 0; /* RFU */
  USBH_CCID_Transmit(phost, cmd, sizeof(cmd));
  CCID_ProcessTransmission(phost);
}

/**
 * Send PC_to_RDR_SetParameters command
 *
 * @param self       instance of CardConnection class
 * @param phost      instance of USB host handle structure
 */
STATIC void connection_ccid_transmit_set_parameters(usb_connection_obj_t* self,
                                                    USBH_HandleTypeDef* phost) {
  USBH_ChipCardDescTypeDef chipCardDesc =
      hUsbHostFS.device.CfgDesc.Itf_Desc[0].CCD_Desc;
  uint8_t param[] = {
      self->TA_1, /* Fi/Di		  */
      0x10,       /* TCCKS		  */
      0x00,       /* GuardTime	*/
      0x4D,       /* BWI/CWI		*/
      0x00,       /* ClockStop	*/
      0x20,       /* IFSC			  */
      0x00        /* NADValue	  */
  };
  uint8_t cmd[ccid_setparam_cmd_hdr_len + sizeof(param)];
  cmd[ccid_setparam_cmd_code] = 0x61;                           /* SetParameters */
  i2dw(sizeof(param), cmd + ccid_setparam_apdu_len);            /* APDU length */
  cmd[ccid_setparam_cmd_slot] = chipCardDesc.bCurrentSlotIndex; /* slot number */
  cmd[ccid_setparam_cmd_pbseq] = self->pbSeq++;
  cmd[ccid_setparam_protocol_num] = 0x01;       /* bProtocolNum */
  cmd[ccid_setparam_cmd_rfu_0] = cmd[ccid_setparam_cmd_rfu_1] = 0; /* RFU */
  memcpy(cmd + ccid_setparam_cmd_hdr_len, param, sizeof(param));
  USBH_CCID_Transmit(phost, cmd, sizeof(cmd));
  CCID_ProcessTransmission(phost);
}

/**
 * Send PC_to_RDR_XfrBlock command
 *
 * @param self       instance of CardConnection class
 * @param pbuff      buffer to transmit
 * @param length     length of the buffer
 * @param phost      instance of USB host handle structure
 */
STATIC void connection_ccid_transmit_xfr_block(usb_connection_obj_t* self,
                                               USBH_HandleTypeDef* phost,
                                               uint8_t* pbuff,
                                               uint32_t length) {
  uint8_t cmd[CCID_ICC_HEADER_LENGTH + CCID_MAX_DATA_LENGTH];
  connection_prepare_xfrblock(self, pbuff, length, cmd, 0, 0);
  USBH_CCID_Transmit(phost, cmd, CCID_ICC_HEADER_LENGTH + length);
  CCID_ProcessTransmission(phost);
}

/**
 * Send raw bytes to the USB port
 *
 * @param self       instance of CardConnection class
 * @param pbuff      buffer to transmit
 * @param length     length of the buffer
 * @param phost      instance of USB host handle structure
 */
STATIC void connection_ccid_transmit_raw(usb_connection_obj_t* self,
                                         USBH_HandleTypeDef* phost,
                                         uint8_t* pbuff, uint32_t length) {
  USBH_CCID_Transmit(phost, pbuff, length);
  CCID_ProcessTransmission(phost);
}

static bool isBufNonEmpty(uint8_t* buf)
{
  unsigned int sum = 0;
  for(int i = 0; i < sizeof(buf); i++)
  {
    sum = sum + buf[i];
  }
  if(sum > 0)
    return true;
  return false;
}

STATIC void connection_ccid_receive_extended_apdu(usb_connection_obj_t* self)
{
  uint32_t responseTimeout = 2000;
  while(1)
  {
    mp_uint_t ticks_ms = mp_hal_ticks_ms();
    mp_uint_t elapsed = scard_ticks_diff(ticks_ms, self->prev_ticks_ms);
    self->prev_ticks_ms = ticks_ms;
    connection_ccid_receive(&hUsbHostFS, hUsbHostFS.rawRxData,
                          sizeof(hUsbHostFS.rawRxData));
    if (connection_timer_elapsed(&responseTimeout, elapsed)){
      raise_SmartcardException("response timeout is elapsed");
    }
    else if (hUsbHostFS.rawRxData[0] == RDR_to_PC_DataBlock){
      break;
    } else {
      if (isBufNonEmpty(hUsbHostFS.rawRxData)){
        break;
       }
    }
  }
}
/**
 * Receive packet from the USB port
 *
 * @param self       instance of CardConnection class
 * @param pbuff      buffer to receive
 * @param length     length of the buffer
 * @param phost      instance of USB host handle structure
 */
STATIC void connection_ccid_receive(USBH_HandleTypeDef* phost, uint8_t* pbuff,
                                    uint32_t length) {
  USBH_CCID_Receive(phost, pbuff, length);
  CCID_ProcessReception(phost);
}

/**
 * Waits for connection to complete in blocking mode
 *
 * @param self  instance of CardConnection class
 */
/*
static inline void wait_connect_blocking(usb_connection_obj_t* self) {
  uint8_t rx_buf[254] = {0};
  while (self->state == state_connecting) {
    memset(hUsbHostFS.rawRxData, 0, sizeof(hUsbHostFS.rawRxData));
    connection_ccid_receive(&hUsbHostFS, hUsbHostFS.rawRxData,
                            sizeof(hUsbHostFS.rawRxData));
    mp_hal_delay_ms(150);
    uint16_t length = USBH_LL_GetLastXferSize(&hUsbHostFS, self->CCID_Handle->DataItf.InPipe);
    if (length != 0) {
      memset(rx_buf, 0, sizeof(rx_buf));
      memcpy(rx_buf, hUsbHostFS.rawRxData + CCID_ICC_HEADER_LENGTH,
             length - CCID_ICC_HEADER_LENGTH);
      self->protocol->serial_in(self->proto_handle, rx_buf,
                                length - CCID_ICC_HEADER_LENGTH);
      timer_task(self);
      MICROPY_EVENT_POLL_HOOK
    }
  }
}
*/

static inline void wait_connect_blocking(usb_connection_obj_t* self) {
  while (self->state == state_connecting) {
    connection_ccid_receive(&hUsbHostFS, hUsbHostFS.rawRxData,
                            sizeof(hUsbHostFS.rawRxData));
    if (hUsbHostFS.rawRxData[0] == RDR_to_PC_DataBlock) {
      uint16_t dwLength = hUsbHostFS.rawRxData[1];
      if (dwLength != 0) {
        uint8_t rx_buf[CCID_MAX_RESP_LENGTH];
        memcpy(rx_buf, hUsbHostFS.rawRxData + CCID_ICC_HEADER_LENGTH, dwLength);
        self->protocol->serial_in(self->proto_handle, rx_buf, dwLength);
        memset(hUsbHostFS.rawRxData, 0, sizeof(hUsbHostFS.rawRxData));
      } else {
        raise_SmartcardException("lenght of bulk-in message is incorrect");
      }
    }
    timer_task(self);
    MICROPY_EVENT_POLL_HOOK
  }
}

<<<<<<< HEAD
/**
 * Initializes ATR structure with default values
 * @param p_atr    pointer to ATR structure to initialize
 * @param atr_buf  buffer containing ATR
 * @param atr_len  length of ATR in bytes
 */
static inline void atr_decoded_init(t1_atr_decoded_t* p_atr,
                                    const uint8_t* atr_buf, size_t atr_len) {
  p_atr->atr = atr_buf;
  p_atr->atr_len = atr_len;
  p_atr->convention = t1_cnv_direct;
  p_atr->t0_supported = false;
  p_atr->t1_supported = false;
  p_atr->hist_bytes = NULL;
  p_atr->hist_nbytes = 0;
  for(int i = 0; i < t1_atr_intf_bytes; i++) {
    p_atr->global_bytes[i] = -1;
    p_atr->t1_bytes[i] = -1;
  }
}

/**
 * Returns number of interface bytes from given indicator Y
 * @param y  indicator, "Y"
 * @return   number of interface bytes
 */
static inline size_t atr_ibyte_num(uint8_t y) {
  return ((y >> 3) & 1) + ((y >> 2) & 1) + ((y >> 1) & 1) + (y & 1);
}

/**
 * Parses ATR message
 *
 * Limitations: only direct convention is supported, TS byte is ignored
 * @param buf    buffer containing ATR
 * @param len    length of ATR in bytes
 * @param p_atr  pointer to ATR structure filled by this function
 * @return       true if successful
 */
static bool connection_parse_atr_extended_apdu(const uint8_t *buf, size_t len, t1_atr_decoded_t* p_atr) {
  // Size of one interface record, set of TAi, TBi and TCi bytes
  const size_t intf_size = t1_atr_ta2 - t1_atr_ta1;
  // Dummy buffer to receive unneeded interface bytes, safer than NULL
  int16_t intf_null[intf_size];
  // Pointer to buffer receiving interface bytes
  int16_t* p_intf = intf_null;
  // Index of current interface block, named as "i" in standard
  size_t intf_idx = 1;
  // Index within t1_ev_prm_atr_t::global_bytes[] array
  size_t global_idx = 0;
  // Index within t1_ev_prm_atr_t::t1_bytes[] array
  size_t t1_idx = 0;
  // Expected length in bytes
  size_t exp_len = ATR_MIN_BYTES;
  // Indicator of presence of TAi...TDi bytes, named as "Y" in standard
  uint8_t indicator = 0;
  // XOR checksum
  uint8_t checksum = 0;
  // Flag indicating presence of TCK byte
  bool tck_present = false;
  // Pointer to current byte
  const uint8_t *p_byte = buf;

  // Fill "atr" and "atr_len", set other fields to defaults
  atr_decoded_init(p_atr, buf, len);

  // Parse all expected bytes of ATR but not more than contained in buffer
  for(size_t n = 0; n < len && exp_len <= len && n < exp_len; n++, p_byte++) {
    if(n == 0) { // TS, initial character
      if(*p_byte == TS_CONVENTION_INVERSE) {
        p_atr->convention = t1_cnv_inverse;
      } else if(*p_byte != TS_CONVENTION_DIRECT) {
        return false;
      }
    } else if(n == 1) { // T0, format byte
      exp_len += p_atr->hist_nbytes = *p_byte & 0x0F;
      indicator = *p_byte >> 4;
      if(indicator) {
          p_intf = &p_atr->global_bytes[global_idx];
          global_idx += intf_size;
          exp_len += atr_ibyte_num(indicator);
      }
      if(!(indicator & TD_BIT)) { // TD1 is absent, only T=0 is supported
        p_atr->t0_supported = true;
      }
    } else {
      if(indicator & TA_BIT) { // TA byte
        p_intf[t1_atr_ta1] = *p_byte;
        indicator ^= TA_BIT;
      } else if(indicator & TB_BIT) { // TB byte
        p_intf[t1_atr_tb1] = *p_byte;
        indicator ^= TB_BIT;
      } else if(indicator & TC_BIT) { // TC byte
        p_intf[t1_atr_tc1] = *p_byte;
        indicator ^= TC_BIT;
      } else if(indicator & TD_BIT) { // TD byte
        p_intf = intf_null;
        indicator = *p_byte >> 4;
        if(indicator) {
          protocol_id_t prot_id = (protocol_id_t)(*p_byte & 0x0F);
          exp_len += atr_ibyte_num(indicator);
          ++intf_idx;
          if(prot_id == atr_prot_t0) {
            p_atr->t0_supported = true;
          } else if(prot_id == atr_prot_t1) {
            p_atr->t1_supported = true;
          }
          if(prot_id == atr_prot_t1 && intf_idx > 2) {
            if(t1_idx + intf_size <= t1_atr_intf_bytes) {
              p_intf = &p_atr->t1_bytes[t1_idx];
              t1_idx += intf_size;
            }
          } else if(prot_id == atr_globals || intf_idx <= 2) {
            if(global_idx + intf_size <= t1_atr_intf_bytes) {
              p_intf = &p_atr->global_bytes[global_idx];
              global_idx += intf_size;
            }
          }
          if(prot_id != atr_prot_t0 && !tck_present) { // Is TCK present?
            tck_present = true;
            ++exp_len;
          }
        }
      } else if(p_atr->hist_bytes == NULL) { // Historical bytes
        p_atr->hist_bytes = p_byte;
      }
    }

    if(n > 0) { // Calculate checksum
      checksum ^= *p_byte;
    }
  }

  // Ensure that ATR is not truncated and TCK is correct (if exists)
  if(exp_len <= len && (!tck_present || checksum == 0) ) {
    return true;
  }
  return false;
}

static inline void wait_connect_blocking_extended_apdu(usb_connection_obj_t* self) {
  uint8_t rx_buf[512] = {0};
  uint16_t rcvBytes = 0;
  uint16_t needToRcv = 0;
  unsigned int dwLength = 0; 
  while (self->state_ext_apdu == state_connecting) {
    connection_ccid_receive(&hUsbHostFS, hUsbHostFS.rawRxData,
                        sizeof(hUsbHostFS.rawRxData));
    if (hUsbHostFS.rawRxData[0] == RDR_to_PC_DataBlock) {
      /// Copy all available data into buffer
      memcpy(rx_buf, hUsbHostFS.rawRxData + CCID_ICC_HEADER_LENGTH, self->CCID_Handle->DataItf.InEpSize);
      /// Calculate if we recieved all data
      rcvBytes = USBH_LL_GetLastXferPktSize(&hUsbHostFS, self->CCID_Handle->DataItf.InPipe) - CCID_ICC_HEADER_LENGTH;
      dwLength = dw2i(hUsbHostFS.rawRxData, 1);
      needToRcv = dwLength - rcvBytes;
      memset(hUsbHostFS.rawRxData, 0, sizeof(hUsbHostFS.rawRxData));
    } 
    if(needToRcv > 0 && hUsbHostFS.rawRxData[0] != 0)
    {
      uint16_t lastTransferlength = USBH_LL_GetLastXferPktSize(&hUsbHostFS, self->CCID_Handle->DataItf.InPipe); 
      memcpy(rx_buf + rcvBytes, hUsbHostFS.rawRxData, needToRcv); 
      t1_atr_decoded_t atr_decoded;
      if(connection_parse_atr_extended_apdu(rx_buf, dwLength, &atr_decoded)){
        self->atr = mp_obj_new_bytes(atr_decoded.atr, atr_decoded.atr_len);
        self->TA_1 = atr_decoded.atr[2];
        self->state_ext_apdu = state_connected;
      } 
    }
=======
static inline void wait_connect_blocking_extended_apdu_2(usb_connection_obj_t* self) {
  uint8_t rx_buf[CCID_MAX_RESP_LENGTH] = {0};
  unsigned int bytesOffset = 0;
  while (self->state_ext_apdu == state_connecting) {
    connection_ccid_receive(&hUsbHostFS, hUsbHostFS.rawRxData,
                        sizeof(hUsbHostFS.rawRxData));
    if (hUsbHostFS.rawRxData[0] == RDR_to_PC_DataBlock) {
      unsigned int dwLength = dw2i(hUsbHostFS.rawRxData, 1);
      if(dwLength < self->CCID_Handle->DataItf.InEpSize){
        memcpy(rx_buf, hUsbHostFS.rawRxData, dwLength);
      }
      else {
        memcpy(rx_buf, hUsbHostFS.rawRxData, self->CCID_Handle->DataItf.InEpSize);
      }
      /// Check if we need more bytes to receive
      unsigned int pktCount = dwLength/self->CCID_Handle->DataItf.InEpSize;
      if(pktCount > 1)
      {
        /// We need to recive more bytes
        for(int i = 0; i < pktCount; i++)
        {
          memset(hUsbHostFS.rawRxData, 0, sizeof(hUsbHostFS.rawRxData));
          connection_ccid_receive(&hUsbHostFS, hUsbHostFS.rawRxData,
                      sizeof(hUsbHostFS.rawRxData));
          uint16_t length = USBH_LL_GetLastXferPktSize(&hUsbHostFS, self->CCID_Handle->DataItf.InPipe);   
          bytesOffset = bytesOffset + self->CCID_Handle->DataItf.InEpSize;
          memcpy(rx_buf + bytesOffset, hUsbHostFS.rawRxData, length);
        }
      }
    }
  }
}

static inline void wait_connect_blocking_extended_apdu(usb_connection_obj_t* self) {
  uint8_t rx_buf[CCID_MAX_RESP_LENGTH] = {0};
  while (self->state_ext_apdu == state_connecting) {
    connection_ccid_receive(&hUsbHostFS, hUsbHostFS.rawRxData,
                            sizeof(hUsbHostFS.rawRxData));
    if (hUsbHostFS.rawRxData[0] == RDR_to_PC_DataBlock) {
      uint16_t dwLength = hUsbHostFS.rawRxData[1];
      uint16_t length = USBH_LL_GetLastXferPktSize(&hUsbHostFS, self->CCID_Handle->DataItf.InPipe);
      length = length - dwLength;
      if (dwLength != 0 && self->CCID_Handle->DataItf.InEpSize > 16) {
        uint8_t rx_buf[CCID_MAX_RESP_LENGTH];
        memcpy(rx_buf, hUsbHostFS.rawRxData + CCID_ICC_HEADER_LENGTH, dwLength);
        self->protocol->serial_in(self->proto_handle, rx_buf, dwLength);
        memset(hUsbHostFS.rawRxData, 0, sizeof(hUsbHostFS.rawRxData));
      } 
      else if(length != 0)
      {
        memcpy(rx_buf, hUsbHostFS.rawRxData + CCID_ICC_HEADER_LENGTH, length);
        connection_ccid_receive(&hUsbHostFS, hUsbHostFS.rawRxData,
                            sizeof(hUsbHostFS.rawRxData));
        mp_hal_delay_ms(150);
        memcpy(rx_buf + length, hUsbHostFS.rawRxData, dwLength - length);
        for(int i = 0; i < 10; i++)
        {
          printf("ATR: 0x%X\n", rx_buf[i]);
        }
        //self->protocol->serial_in(self->proto_handle, rx_buf, dwLength);
        self->state_ext_apdu = state_connected;
      }
      else {
        raise_SmartcardException("lenght of bulk-in message is incorrect");
      }
    }
    //timer_task(self);
    //MICROPY_EVENT_POLL_HOOK
>>>>>>> 546e03b3
  }
}

/**
 * @brief Terminates communication with a smart card and removes power
 *
 * .. method:: UsbCardConnection.disconnect()
 *
 *  Terminates communication with a smart card and removes power. Call this
 *  function before asking the user to remove a smart card. This function does
 *  not close connection but makes it inactive. When a new card is inserted, the
 *  connection object may be reused with the same parameters.
 *
 * @param self_in  instance of CardConnection class
 * @return         None
 */
STATIC mp_obj_t connection_disconnect(mp_obj_t self_in) {
  usb_connection_obj_t* self = (usb_connection_obj_t*)self_in;
  USBH_ChipCardDescTypeDef chipCardDesc =
      hUsbHostFS.device.CfgDesc.Itf_Desc[0].CCD_Desc;
  if (self->process_state != process_state_ready) {
    raise_SmartcardException("smart card reader is not connected");
  }
  // Apply power off cmd to the card
  if (!card_present(self, &hUsbHostFS)) {
    raise_NoCardException("no card inserted");
  }
  self->IccCmd[0] = 0x63; /* IccPowerOff */
  self->IccCmd[1] = self->IccCmd[2] = self->IccCmd[3] = self->IccCmd[4] =
      0;                                            /* dwLength */
  self->IccCmd[5] = chipCardDesc.bCurrentSlotIndex; /* slot number */
  self->IccCmd[6] = self->pbSeq++;
  self->IccCmd[7] = self->IccCmd[8] = self->IccCmd[9] = 0; /* RFU */
  hUsbHostFS.apdu = self->IccCmd;
  connection_ccid_transmit_raw(self, &hUsbHostFS, hUsbHostFS.apdu,
                               sizeof(self->IccCmd));
  connection_ccid_receive(&hUsbHostFS, hUsbHostFS.rawRxData,
                          sizeof(hUsbHostFS.rawRxData));
  memset(hUsbHostFS.rawRxData, 0, sizeof(hUsbHostFS.rawRxData));
  // Stop USB CCID communication
  USBH_CCID_Stop(&hUsbHostFS);
  // Deinitialize timer
  if (self->timer) {
    mp_obj_t deinit_fn = mp_load_attr(self->timer, MP_QSTR_deinit);
    (void)mp_call_function_0(deinit_fn);
    self->timer = MP_OBJ_NULL;
  }
  // Detach from reader
  usbreader_deleteConnection(self->reader, MP_OBJ_FROM_PTR(self));
  self->reader = MP_OBJ_NULL;
  // Mark connection object as closed
  self->state = state_closed;
  return mp_const_none;
}
/**
 * Callback function that handles protocol events
 *
 * This protocol implementation guarantees that event handler is always called
 * just before termination of any external API function. It allows to call
 * safely any other API function(s) within user handler code.
 *
 * @param self_in  instance of user class
 * @param ev_code  event code
 * @param ev_prm   event parameter depending on event code, typically NULL
 */
static void proto_cb_handle_event(mp_obj_t self_in, proto_ev_code_t ev_code,
                                  proto_ev_prm_t prm) {
  usb_connection_obj_t* self = (usb_connection_obj_t*)self_in;
  uint8_t rcv[64];
  switch (ev_code) {
    case proto_ev_atr_received:
      self->atr =
          mp_obj_new_bytes(prm.atr_received->atr, prm.atr_received->len);
      self->TA_1 = prm.atr_received->atr[2];
      break;

    case proto_ev_connect:
      if (state_connecting == self->state) {
        self->state = state_connected;
        notify_observers(self, event_connect);
      }
      break;

    case proto_ev_apdu_received:
      if (state_connected == self->state) {
        mp_obj_t response =
            make_response_list(prm.apdu_received->apdu, prm.apdu_received->len);
        notify_observers_response(self, response);
        if (self->blocking) {
          self->response = response;
        }
      }
      break;
    case proto_ev_pps_exchange_done:
      if (self->state == state_connecting) {
        connection_ccid_transmit_set_parameters(self, &hUsbHostFS);
        memset(rcv, 0, sizeof(rcv));
        connection_ccid_receive(&hUsbHostFS, rcv, sizeof(rcv));
        mp_hal_delay_ms(150);
      }
      break;
    case proto_ev_error:
      connection_disconnect(self);
      self->state = state_error;
      notify_observers_text(self, event_error, prm.error);
      if (self->raise_on_error || self->blocking) {
        self->raise_on_error = false;
        raise_SmartcardException(prm.error);
      }
      break;
  }
}

/**
 * Handles change of smart card presence state
 *
 * @param self       instance of CardConnection class
 * @param new_state  new state: true - card present, false - card absent
 */
static void handle_card_presence_change(usb_connection_obj_t* self,
                                        bool new_state) {
  const char* err_unexp_removal = "unexpected card removal";

  if (new_state != self->presence_state) {
    self->presence_state = new_state;
    if (new_state) {  // Card present
      notify_observers(self, event_insertion);
    } else {  // Card absent
      notify_observers(self, event_removal);
      // Check if the card is in use
      if (state_connecting == self->state || state_connected == self->state) {
        // Handle unexpected card removal
        connection_disconnect(self);
        self->state = state_error;
        notify_observers_text(self, event_error, err_unexp_removal);
        if (self->blocking) {
          raise_SmartcardException(err_unexp_removal);
        }
      }
    }
  }
}

/**
 * Checks if smart card is present
 *
 * @param self  an instance of CardConnection class
 * @param phost  instance of USB host handle structure
 * @return      true if card present
 */
static bool card_present(usb_connection_obj_t* self,
                         USBH_HandleTypeDef* phost) {
  // Read pin with blocking debounce algorithm if no timer is created or
  // non-blocking debounce algorithm has not come to a stable state yet.
    handle_card_presence_change(
        self, (phost->iccSlotStatus == ICC_INSERTED) ? true : false);
  return self->presence_state;
}

/**
 * The periodic task that detects presence of smart card
 *
 * This task is called each 1ms ... 50ms.
 *
 * @param self  instance of CardConnection class
 * @param phost  instance of USB host handle structure
 */
static void card_detection_task(usb_connection_obj_t* self,
                                USBH_HandleTypeDef* phost) {
  bool state = phost->iccSlotStatus == ICC_INSERTED;
  bool state_valid = false;

  // Non-blocking debounce algorithm. When the pin is active, counter is
  // incremented until it reaches threshold value; at that point pin state is
  // considered valid. When the pin is inactive the counter is set to zero and
  // pin state is valid (absent state).
  if (state) {  // Looks like the card is present
    if (self->presence_cycles >= CARD_PRESENCE_CYCLES) {
      state_valid = true;
    } else {
      ++self->presence_cycles;
    }
  } else {  // Card is absent
    self->presence_cycles = 0;
    state_valid = true;
  }

  if (state_valid) {
    handle_card_presence_change(self, state);
  }
}

/**
 * Waits for response from smart card in blocking mode
 *
 * @param self  instance of CardConnection class
 */
static inline void wait_response_blocking(usb_connection_obj_t* self) {
  while (self->response == MP_OBJ_NULL) {
    connection_ccid_receive(&hUsbHostFS, hUsbHostFS.rawRxData,
                            sizeof(hUsbHostFS.rawRxData));
    if (hUsbHostFS.rawRxData[0] == RDR_to_PC_DataBlock) {
      uint16_t dwLength = hUsbHostFS.rawRxData[1];
      if (dwLength != 0) {
        uint8_t rx_buf[CCID_MAX_RESP_LENGTH];
        memcpy(rx_buf, hUsbHostFS.rawRxData + CCID_ICC_HEADER_LENGTH, dwLength);
        self->protocol->serial_in(self->proto_handle, rx_buf, dwLength);
        memset(hUsbHostFS.rawRxData, 0, sizeof(hUsbHostFS.rawRxData));
      } else {
        raise_SmartcardException("lenght of bulk-in message is incorrect");
      }
    }
    timer_task(self);
    MICROPY_EVENT_POLL_HOOK
  }
}

/**
 * Waits for smart card response from reader which supports extended apdu exchange 
 *
 * @param self  instance of CardConnection class
 */
static inline void wait_response_blocking_extended_apdu(usb_connection_obj_t* self) {
    uint8_t rx_buf[512] = {0};
    unsigned int bytesOffset = 0;
    memset(hUsbHostFS.rawRxData, 0, sizeof(hUsbHostFS.rawRxData));
    connection_ccid_receive_extended_apdu(self);
    unsigned int dwLength = dw2i(hUsbHostFS.rawRxData, 1);
    if(dwLength < self->CCID_Handle->DataItf.InEpSize){
      memcpy(rx_buf, hUsbHostFS.rawRxData, dwLength);
    }
    else {
      memcpy(rx_buf, hUsbHostFS.rawRxData, self->CCID_Handle->DataItf.InEpSize);
    }
    if(hUsbHostFS.rawRxData[0] == RDR_to_PC_DataBlock){
      unsigned int pktCount = dwLength/self->CCID_Handle->DataItf.InEpSize;
      for(int i = 0; i < pktCount; i++)
      {
        memset(hUsbHostFS.rawRxData, 0, sizeof(hUsbHostFS.rawRxData));
        connection_ccid_receive_extended_apdu(self);
        uint16_t length = USBH_LL_GetLastXferPktSize(&hUsbHostFS, self->CCID_Handle->DataItf.InPipe);   
        bytesOffset = bytesOffset + self->CCID_Handle->DataItf.InEpSize;
        memcpy(rx_buf + bytesOffset, hUsbHostFS.rawRxData, length);
      }
      for(int i = 0; i < 256; i++)
      {
        printf("0x%X ", rx_buf[i]);
      }
      printf("\n");
    }
}

/**
 * Callback function that outputs bytes to serial port
 *
 * @param self_in  instance of user class
 * @param buf      buffer containing data to transmit
 * @param len      length of data block in bytes
 */
static bool proto_cb_serial_out(mp_obj_t self_in, const uint8_t* buf,
                                size_t len) {
  usb_connection_obj_t* self = (usb_connection_obj_t*)self_in;
  connection_ccid_transmit_xfr_block(self, &hUsbHostFS, (uint8_t*)buf, len);
  return true;
}
/**
 * Changes smart card protocol
 *
 * @param self           instance of CardConnection class
 * @param protocol_id    identifier of the new protocol
 * @param reset_if_same  if true resets protocol instance if it's not changed
 * @param wait_atr       if true sets protocol instance into "waiting for ATR"
 *                       state when the protocol is replaced or reset
 */
static void change_protocol(usb_connection_obj_t* self, mp_int_t protocol_id,
                            bool reset_if_same, bool wait_atr) {
  // Get implementation of the new smart card protocol
  const proto_impl_t* protocol = proto_get_implementation(protocol_id);
  if (!protocol) {
    raise_SmartcardException("protocol not supported");
  }

  // Check if protocol is already in use
  if (self->proto_handle && protocol == self->protocol) {
    // Already in use, we need to reset it if requested
    if (reset_if_same) {
      self->protocol->reset(self->proto_handle, wait_atr);
    }
  } else {
    // Release previous protocol handle if available
    if (self->protocol && self->proto_handle) {
      self->protocol->deinit(self->proto_handle);
    }

    // Allocate the new protocol instance and get handle
    self->protocol = protocol;
    self->proto_handle =
        protocol->init(proto_cb_serial_out, proto_cb_handle_event, self);
    if (!self->proto_handle) {
      self->protocol = NULL;
      raise_SmartcardException("error initializing protocol");
    }
    if (!wait_atr) {  // The caller asks to skip "waiting for ATR" state
      self->protocol->reset(self->proto_handle, false);
    }

    // Set timeouts, raise exception if failed even for non-blocking connection
    self->raise_on_error = true;
    protocol->set_timeouts(self->proto_handle, self->atr_timeout_ms,
                           self->rsp_timeout_ms, self->max_timeout_ms);
    self->raise_on_error = false;
  }
}

STATIC mp_obj_t connection_transmit(size_t n_args, const mp_obj_t* pos_args,
                                    mp_map_t* kw_args) {
  // Get self
  assert(n_args >= 1U);
  usb_connection_obj_t* self =
      (usb_connection_obj_t*)MP_OBJ_TO_PTR(pos_args[0]);

  // Parse and check arguments
  enum { ARG_bytes = 0, ARG_protocol };
  static const mp_arg_t allowed_args[] = {
      {MP_QSTR_bytes, MP_ARG_REQUIRED | MP_ARG_OBJ, {.u_obj = mp_const_none}},
      {MP_QSTR_protocol, MP_ARG_OBJ, {.u_obj = mp_const_none}}};
  mp_arg_val_t args[MP_ARRAY_SIZE(allowed_args)];
  mp_arg_parse_all(n_args - 1U, pos_args + 1U, kw_args,
                   MP_ARRAY_SIZE(allowed_args), allowed_args, args);

  // Check connection state
  if (state_connected != self->state) {
    raise_SmartcardException("card not connected");
  }

  // Change smart card protocol if requested
  mp_int_t new_protocol = self->next_protocol;
  self->next_protocol = protocol_na;
  if (!mp_obj_is_type(args[ARG_protocol].u_obj, &mp_type_NoneType)) {
    new_protocol = mp_obj_get_int(args[ARG_protocol].u_obj);
  }
  if (new_protocol != protocol_na) {
    change_protocol(self, new_protocol, false, false);
  }
  if (!self->protocol) {
    raise_SmartcardException("no protocol selected");
  }

  // Notify observers of transmitted command
  notify_observers_command(self, args[ARG_bytes].u_obj);

  // Get data buffer of 'bytes' argument
  mp_buffer_info_t bufinfo = {.buf = NULL, .len = 0U};
  uint8_t static_buf[32];
  uint8_t* dynamic_buf = NULL;
  // Check if bytes is a list
  if (mp_obj_is_type(args[ARG_bytes].u_obj,
                     &mp_type_list)) {  // 'bytes' is list
    // Get properties of the list
    mp_obj_t* items;
    mp_obj_list_get(args[ARG_bytes].u_obj, &bufinfo.len, &items);
    // Chose static buffer or allocate dynamic buffer if needed
    if (bufinfo.len <= sizeof(static_buf)) {
      bufinfo.buf = static_buf;
    } else {
      dynamic_buf = m_new(uint8_t, bufinfo.len);
      bufinfo.buf = dynamic_buf;
    }
    // Convert list to a buffer of bytes
    if (!objects_to_buf(bufinfo.buf, items, bufinfo.len)) {
      mp_raise_ValueError("incorrect data format");
    }
  } else {  // 'bytes' is bytes array or anything supporting buffer protocol
    mp_get_buffer_raise(args[ARG_bytes].u_obj, &bufinfo, MP_BUFFER_READ);
  }

  // Transmit APDU
  self->response = MP_OBJ_NULL;
  memset(hUsbHostFS.rawRxData, 0, sizeof(hUsbHostFS.rawRxData));
  self->protocol->transmit_apdu(self->proto_handle, bufinfo.buf, bufinfo.len);
  // Let's free dynamic buffer manually to help the GC
  if (dynamic_buf) {
    m_del(uint8_t, dynamic_buf, bufinfo.len);
    dynamic_buf = NULL;
  }
  if (self->blocking) {
    wait_response_blocking(self);
    // Do not keep the reference to allow GC to remove response later
    mp_obj_t response = self->response;
    self->response = MP_OBJ_NULL;
    return response;
  }

  return mp_const_none;
}
#ifdef USB_DEBUG
STATIC mp_obj_t connection_poweron(size_t n_args, const mp_obj_t* pos_args,
                                   mp_map_t* kw_args) {
  // Get self
  assert(n_args >= 1U);
  usb_connection_obj_t* self =
      (usb_connection_obj_t*)MP_OBJ_TO_PTR(pos_args[0]);

  // Parse and check arguments
  enum { ARG_protocol = 0 };
  static const mp_arg_t allowed_args[] = {
      {MP_QSTR_protocol, MP_ARG_INT, {.u_int = protocol_na}},
  };
  mp_arg_val_t args[MP_ARRAY_SIZE(allowed_args)];
  mp_arg_parse_all(n_args - 1U, pos_args + 1U, kw_args,
                   MP_ARRAY_SIZE(allowed_args), allowed_args, args);

  // Change smart card protocol if requested
  mp_int_t new_protocol = (protocol_na != args[ARG_protocol].u_int)
                              ? args[ARG_protocol].u_int
                              : self->next_protocol;
  self->next_protocol = protocol_na;
  // If protocol not defined, use default protocol
  new_protocol = (protocol_na == new_protocol) ? protocol_any : new_protocol;
  change_protocol(self, new_protocol, true, true);

  self->chipCardDesc = hUsbHostFS.device.CfgDesc.Itf_Desc[0].CCD_Desc;
  self->dwFeatures = self->chipCardDesc.dwFeatures;
  self->CCID_Handle = hUsbHostFS.pActiveClass->pData;
  // Set IFSD=0x32 because we can receive more than 64 bytes per attempt
  self->protocol->set_usb_features(self->proto_handle,
                                   self->chipCardDesc.dwFeatures, 0x08);

  self->CCID_Handle = hUsbHostFS.pActiveClass->pData;
  if (self->process_state == process_state_ready) {
    notify_observers(self, event_insertion);
    USBH_ChipCardDescTypeDef chipCardDesc =
        hUsbHostFS.device.CfgDesc.Itf_Desc[0].CCD_Desc;
    hUsbHostFS.apduLen = CCID_ICC_HEADER_LENGTH;
    self->IccCmd[0] = 0x62;
    self->IccCmd[1] = 0x00;
    self->IccCmd[2] = 0x00;
    self->IccCmd[3] = 0x00;
    self->IccCmd[4] = 0x00;
    self->IccCmd[5] = chipCardDesc.bCurrentSlotIndex;
    self->IccCmd[6] = self->pbSeq++;
    self->IccCmd[7] = 0x01;
    self->IccCmd[8] = 0x00;
    self->IccCmd[9] = 0x00;
    hUsbHostFS.apdu = self->IccCmd;
    connection_ccid_transmit_raw(self, &hUsbHostFS, hUsbHostFS.apdu,
                              hUsbHostFS.apduLen);
    self->state_ext_apdu = state_connecting;
    wait_connect_blocking_extended_apdu(self);
    memset(hUsbHostFS.rawRxData, 0, sizeof(hUsbHostFS.rawRxData));
    /// Select
    uint8_t apdu_select[] = {0x00, 0xA4, 0x04, 0x00, 0x06, 0xB0, 0x0B, 0x51, 0x11, 0xCA, 0x01};
    connection_ccid_transmit_xfr_block(self, &hUsbHostFS, (uint8_t*)apdu_select,
                                       sizeof(apdu_select));
    connection_ccid_receive(&hUsbHostFS, hUsbHostFS.rawRxData,
                            sizeof(hUsbHostFS.rawRxData));
    mp_hal_delay_ms(150);
    for(int i = 0; i < 32; i++)
    {
      printf("0x%X ", hUsbHostFS.rawRxData[i]);
    }
    printf("\n");
    /// Get data
    uint8_t apdu_get[] = {0xB0, 0xA1, 0x00, 0x00, 0x00};
    connection_ccid_transmit_xfr_block(self, &hUsbHostFS, (uint8_t*)apdu_get,
                                       sizeof(apdu_get));
    wait_response_blocking_extended_apdu(self);
  } else {
    raise_SmartcardException("smart card reader is not connected");
  }
  return mp_const_none;
}
#endif
/**
 * @brief Connects to a smart card
 *
 * .. method:: UsbCardConnection.connect()
 *
 *  Connects to a smart card.
 *
 * @param self      instance of UsbCardConnection class
 * @return          None
 */
STATIC mp_obj_t connection_connect(size_t n_args, const mp_obj_t* pos_args,
                                   mp_map_t* kw_args) {
  // Get self
  assert(n_args >= 1U);
  usb_connection_obj_t* self =
      (usb_connection_obj_t*)MP_OBJ_TO_PTR(pos_args[0]);

  // Parse and check arguments
  enum { ARG_protocol = 0 };
  static const mp_arg_t allowed_args[] = {
      {MP_QSTR_protocol, MP_ARG_INT, {.u_int = protocol_na}},
  };
  mp_arg_val_t args[MP_ARRAY_SIZE(allowed_args)];
  mp_arg_parse_all(n_args - 1U, pos_args + 1U, kw_args,
                   MP_ARRAY_SIZE(allowed_args), allowed_args, args);

  // Change smart card protocol if requested
  mp_int_t new_protocol = (protocol_na != args[ARG_protocol].u_int)
                              ? args[ARG_protocol].u_int
                              : self->next_protocol;
  self->next_protocol = protocol_na;
  // If protocol not defined, use default protocol
  new_protocol = (protocol_na == new_protocol) ? protocol_any : new_protocol;
  change_protocol(self, new_protocol, true, true);
  self->chipCardDesc = hUsbHostFS.device.CfgDesc.Itf_Desc[0].CCD_Desc;
  self->dwFeatures = self->chipCardDesc.dwFeatures;
  self->CCID_Handle = hUsbHostFS.pActiveClass->pData;
  // Set IFSD=0x20 because we can receive more than 64 bytes per attempt
  self->protocol->set_usb_features(self->proto_handle,
                                   self->chipCardDesc.dwFeatures, 0x20);
  if (self->process_state != process_state_ready) {
    raise_SmartcardException("smart card reader is not connected");
  }
  // Apply power and reset the card
  if (!card_present(self, &hUsbHostFS)) {
      raise_NoCardException("no card inserted");
  }
  if ((self->dwFeatures & CCID_CLASS_SHORT_APDU) ||
      (self->dwFeatures & CCID_CLASS_EXTENDED_APDU))
  {
    //raise_CardConnectionException("Smartcard reader is not supported");
  }
  hUsbHostFS.apduLen = CCID_ICC_HEADER_LENGTH;
  self->IccCmd[0] = 0x62;
  self->IccCmd[1] = 0x00;
  self->IccCmd[2] = 0x00;
  self->IccCmd[3] = 0x00;
  self->IccCmd[4] = 0x00;
  self->IccCmd[5] = self->chipCardDesc.bCurrentSlotIndex;
  self->IccCmd[6] = self->pbSeq++;
  self->IccCmd[7] = getVoltageSupport(&self->chipCardDesc);
  self->IccCmd[8] = 0x00;
  self->IccCmd[9] = 0x00;
  hUsbHostFS.apdu = self->IccCmd;
  notify_observers_command(self, self->IccCmd);
  connection_ccid_transmit_raw(self, &hUsbHostFS, hUsbHostFS.apdu,
                               hUsbHostFS.apduLen);
  // Update state
  self->state = state_connecting;
  if ((self->dwFeatures & CCID_CLASS_SHORT_APDU) ||
    (self->dwFeatures & CCID_CLASS_EXTENDED_APDU))
  {
    wait_connect_blocking_extended_apdu(self);
  }
  else
  {
    wait_connect_blocking(self);
  }
  memset(hUsbHostFS.rawRxData, 0, sizeof(hUsbHostFS.rawRxData));
  return mp_const_none;
}

/**
 * @brief Checks if smart card is inserted
 *
 * .. method:: UsbCardConnection.isCardInserted()
 *
 * @param self_in   instance of CardConnection class
 * @return          True if smart card is inserted
 */
/**
 * @brief Checks if smart card is inserted
 *
 * .. method:: CardConnection.isCardInserted()
 *
 * @param self_in   instance of CardConnection class
 * @return          True if smart card is inserted
 */
STATIC mp_obj_t connection_isCardInserted(mp_obj_t self_in) {
  usb_connection_obj_t* self = (usb_connection_obj_t*)self_in;
  return card_present(self, &hUsbHostFS) ? mp_const_true : mp_const_false;
}

/**
 * @brief Return card connection reader
 *
 * .. method:: UsbCardConnection.getReader()
 *
 * @param self_in  instance of UsbCardConnection class
 * @return         reader object
 */
STATIC mp_obj_t connection_getReader(mp_obj_t self_in) {
  usb_connection_obj_t* self = (usb_connection_obj_t*)self_in;
  if (self->reader) {
    return MP_OBJ_FROM_PTR(self->reader);
  }
  return mp_const_none;
}

/**
 * @brief Checks if connection is active
 *
 * .. method:: UsbCardConnection.isActive()
 *
 *  Checks connection state, returning True if card is inserted and powered
 *
 * @param self_in  instance of UsbCardConnection class
 * @return         connection state: True - active, False - not active
 */
STATIC mp_obj_t connection_isActive(mp_obj_t self_in) {
  usb_connection_obj_t* self = (usb_connection_obj_t*)self_in;

  switch (self->state) {
    case state_connecting:
    case state_connected:
      return mp_const_true;

    default:
      return mp_const_false;
  }
}

/**
 * @brief Checks if smart card reader is ready for connection
 *
 * .. method:: UsbCardConnection.isReady()
 *
 *  Checks connection state, returning True if card is inserted and powered
 *
 * @param self_in  instance of UsbCardConnection class
 * @return         connection state: True - active, False - not active
 */
STATIC mp_obj_t connection_isReady(mp_obj_t self_in) {
  usb_connection_obj_t* self = (usb_connection_obj_t*)self_in;
  switch (self->process_state) {
    case process_state_ready:
      return mp_const_true;
    default:
      return mp_const_false;
  }
}

/**
 * @brief Returns APDU sentence received from the smart card
 *
 * .. method:: UsbCardConnection.getAPDU()
 *
 * @param self_in  instance of CardConnection class
 * @return         APDU sentence as array bytes or None if not available
 */
STATIC mp_obj_t connection_getAPDU(mp_obj_t self_in) {
  usb_connection_obj_t* self = (usb_connection_obj_t*)self_in;
  if (state_closed != self->state && self->apdu) {
    return self->apdu;
  }
  return mp_const_none;
}

/**
 * @brief Returns ATR sentence received from the smart card
 *
 * .. method:: UsbCardConnection.getATR()
 *
 * @param self_in  instance of CardConnection class
 * @return         ATR sentence as array bytes or None if not available
 */
STATIC mp_obj_t connection_getATR(mp_obj_t self_in) {
  usb_connection_obj_t* self = (usb_connection_obj_t*)self_in;
  if (state_closed != self->state && self->atr) {
    return self->atr;
  }
  else if (state_closed != self->state_ext_apdu && self->atr){
    return self->atr;
  }
  else{
    return mp_const_none;
  }
}
/**
 * @brief Returns connection state
 *
 * .. method:: UsbCardConnection.getState()
 *
 *  Returns connection state, one of the following QSTR strings:
 *
 *    - *'closed'* - connection is closed
 *    - *'disconnected'* - smart card is disconnected
 *    - *'connecting'* - smart card connection is in progress
 *    - *'connected'* - smart card is connected and ready to use
 *    - *'error'* - smart card error
 *
 * @param self_in  instance of CardConnection class
 * @return         connection state, one of uscard.STATE_* constants
 */
STATIC mp_obj_t connection_getState(mp_obj_t self_in) {
  usb_connection_obj_t* self = (usb_connection_obj_t*)self_in;
  return MP_OBJ_NEW_QSTR((qstr)self->state);
}

/**
 * @brief Adds observer
 *
 * .. method:: UsbCardConnection.addObserver(observer)
 *
 *  Adds observer receiving notifications on events of connection. The
 *  *observer* should be a callable object, a function or a method having the
 *  following signature:
 *
 *  def my_function(usbcardconnection, type, args=None)
 *  def my_method(self, usbcardconnection, type, args=None)
 *
 *  Observer arguments:
 *
 *    - *usbscardconnection* smart card connection
 *    - *type* event type: 'connect', 'disconnect', 'command', 'response',
 *                         'insertion', 'removal', 'error'
 *    - *args* event arguments, a list
 *
 * @param self_in   instance of CardConnection class
 * @param observer  observer, a callable object
 * @return          None
 */
STATIC mp_obj_t connection_addObserver(mp_obj_t self_in, mp_obj_t observer) {
  usb_connection_obj_t* self = (usb_connection_obj_t*)self_in;

  if (!mp_obj_is_callable(observer)) {
    mp_raise_TypeError("observer must be callable");
  }
  (void)mp_obj_list_append(self->observers, observer);

  return mp_const_none;
}

/**
 * @brief Deletes observer
 *
 * .. method:: UsbCardConnection.deleteObserver(observer)
 *
 *  Deletes observer. The *observer* should be a callable object.
 *
 * @param self_in   instance of UsbCardConnection class
 * @param observer  observer, a callable object
 * @return          None
 */
STATIC mp_obj_t connection_deleteObserver(mp_obj_t self_in, mp_obj_t observer) {
  usb_connection_obj_t* self = (usb_connection_obj_t*)self_in;

  if (!mp_obj_is_callable(observer)) {
    mp_raise_TypeError("observer must be callable");
  }
  (void)mp_obj_list_remove(self->observers, observer);

  return mp_const_none;
}

/**
 * @brief Deletes all observers
 *
 * .. method:: UsbCardConnection.deleteObservers()
 *
 *  Deletes all observers.
 *
 * @param self_in  instance of UsbCardConnection class
 * @return         None
 */
STATIC mp_obj_t connection_deleteObservers(mp_obj_t self_in) {
  usb_connection_obj_t* self = (usb_connection_obj_t*)self_in;

  // Remove references to each observer to help the GC
  size_t n_observers;
  mp_obj_t* observers;
  mp_obj_list_get(self->observers, &n_observers, &observers);
  for (size_t i = 0U; i < n_observers; ++i) {
    observers[i] = MP_OBJ_NULL;
  }

  // Replace with a new empty list
  self->observers = mp_obj_new_list(0, NULL);

  return mp_const_none;
}

/**
 * @brief Returns number of registered observers
 *
 * .. method:: UsbCardConnection.countObservers()
 *
 *  Returns number of registered observers.
 *
 * @param self_in  instance of UsbCardConnection class
 * @return         number of registered observers
 */
STATIC mp_obj_t connection_countObservers(mp_obj_t self_in) {
  usb_connection_obj_t* self = (usb_connection_obj_t*)self_in;
  return MP_OBJ_NEW_SMALL_INT(list_get_len(self->observers));
}

/**
 * Scheduled task notifying all observers about all occurred events
 *
 * Not intended to be called by user.
 *
 * @param self    instance of CardConnection class
 * @param unused  unused
 * @return        None
 */
STATIC mp_obj_t connection_notifyAll(mp_obj_t self_in, mp_obj_t unused) {
  usb_connection_obj_t* self = (usb_connection_obj_t*)self_in;
  size_t n_events = self->event_idx;
  self->event_idx = 0U;  // Clear event buffer

  // Extract the list of observers
  size_t n_observers;
  mp_obj_t* observers;
  mp_obj_list_get(self->observers, &n_observers, &observers);

  // Loop over all events in the buffer
  const event_t* p_event = self->event_buf;
  while (p_event != self->event_buf + n_events) {
    // Notify all observers
    for (size_t i = 0U; i < n_observers; ++i) {
      (void)mp_call_function_n_kw(observers[i], EVENT_POS_ARGS, p_event->n_kw,
                                  p_event->args);
    }
    ++p_event;
  }
}

/**
 * @brief Sets timeouts for blocking and non-blocking operations
 *
 * .. method:: CardConnection.setTimeouts( atrTimeout=None,
 *                                         responseTimeout=None,
 *                                         maxTimeout=None )
 *
 *  Configures protocol timeouts, all arguments are optional:
 *
 *    - *atrTimeout* ATR timeout in ms, -1 = default
 *    - *responseTimeout* response timeout in ms, -1 = default
 *    - *maxTimeout* maximal response timeout in ms used when smart card
 *      (repeatedly) requesting timeout extension, -1 = default
 *
 * @param n_args    number of arguments
 * @param pos_args  positional arguments
 * @param kw_args   keyword arguments
 * @return          None
 */
STATIC mp_obj_t connection_setTimeouts(size_t n_args, const mp_obj_t* pos_args,
                                       mp_map_t* kw_args) {
  // Get self
  assert(n_args >= 1U);
  usb_connection_obj_t* self =
      (usb_connection_obj_t*)MP_OBJ_TO_PTR(pos_args[0]);

  // Parse and check arguments
  enum { ARG_atrTimeout = 0, ARG_responseTimeout, ARG_maxTimeout };
  static const mp_arg_t allowed_args[] = {
      {MP_QSTR_atrTimeout, MP_ARG_OBJ, {.u_obj = mp_const_none}},
      {MP_QSTR_responseTimeout, MP_ARG_OBJ, {.u_obj = mp_const_none}},
      {MP_QSTR_maxTimeout, MP_ARG_OBJ, {.u_obj = mp_const_none}}};
  mp_arg_val_t args[MP_ARRAY_SIZE(allowed_args)];
  mp_arg_parse_all(n_args - 1U, pos_args + 1U, kw_args,
                   MP_ARRAY_SIZE(allowed_args), allowed_args, args);

  // Check if connection is closed
  if (state_closed == self->state) {
    raise_CardConnectionException("connection is closed");
  }

  // Save parameters
  self->atr_timeout_ms =
      mp_obj_is_type(args[ARG_atrTimeout].u_obj, &mp_type_NoneType)
          ? proto_prm_unchanged
          : mp_obj_get_int(args[ARG_atrTimeout].u_obj);

  self->rsp_timeout_ms =
      mp_obj_is_type(args[ARG_responseTimeout].u_obj, &mp_type_NoneType)
          ? proto_prm_unchanged
          : mp_obj_get_int(args[ARG_responseTimeout].u_obj);

  self->max_timeout_ms =
      mp_obj_is_type(args[ARG_maxTimeout].u_obj, &mp_type_NoneType)
          ? proto_prm_unchanged
          : mp_obj_get_int(args[ARG_maxTimeout].u_obj);

  // Configure protocol if it is initialized
  if (self->protocol) {
    self->protocol->set_timeouts(self->proto_handle, self->atr_timeout_ms,
                                 self->rsp_timeout_ms, self->max_timeout_ms);
  }

  return mp_const_none;
}

/**
 * @brief Closes connection releasing hardware resources
 *
 * .. method:: UsbCardConnection.close()
 *
 *  Closes connection releasing hardware resources
 *
 * @param self_in  instance of CardConnection class
 * @return         None
 */
STATIC mp_obj_t connection_close(mp_obj_t self_in) {
  usb_connection_obj_t* self = (usb_connection_obj_t*)self_in;
  if (self->state != state_closed) {
    connection_disconnect(self_in);
    connection_deleteObservers(self_in);

    // Deinitialize timer
    if (self->timer) {
      mp_obj_t deinit_fn = mp_load_attr(self->timer, MP_QSTR_deinit);
      (void)mp_call_function_0(deinit_fn);
      self->timer = MP_OBJ_NULL;
    }
    // Detach from reader
    usbreader_deleteConnection(self->reader, MP_OBJ_FROM_PTR(self));
    self->reader = MP_OBJ_NULL;

    // Mark connection object as closed
    self->state = state_closed;
  }
}

STATIC MP_DEFINE_CONST_FUN_OBJ_1(connection_disconnect_obj, connection_disconnect);
STATIC MP_DEFINE_CONST_FUN_OBJ_KW(connection_connect_obj, 1, connection_connect);
STATIC MP_DEFINE_CONST_FUN_OBJ_KW(connection_transmit_obj, 1, connection_transmit);
STATIC MP_DEFINE_CONST_FUN_OBJ_1(connection_getATR_obj, connection_getATR);
STATIC MP_DEFINE_CONST_FUN_OBJ_1(connection_getAPDU_obj, connection_getAPDU);
STATIC MP_DEFINE_CONST_FUN_OBJ_1(connection_isCardInserted_obj, connection_isCardInserted);
STATIC MP_DEFINE_CONST_FUN_OBJ_1(connection_getReader_obj, connection_getReader);
STATIC MP_DEFINE_CONST_FUN_OBJ_1(connection_getState_obj, connection_getState);
STATIC MP_DEFINE_CONST_FUN_OBJ_1(connection_isActive_obj, connection_isActive);
STATIC MP_DEFINE_CONST_FUN_OBJ_1(connection_isReady_obj, connection_isReady);
STATIC MP_DEFINE_CONST_FUN_OBJ_2(connection_addObserver_obj, connection_addObserver);
STATIC MP_DEFINE_CONST_FUN_OBJ_2(connection_deleteObserver_obj, connection_deleteObserver);
STATIC MP_DEFINE_CONST_FUN_OBJ_1(connection_deleteObservers_obj, connection_deleteObservers);
STATIC MP_DEFINE_CONST_FUN_OBJ_1(connection_countObservers_obj, connection_countObservers);
STATIC MP_DEFINE_CONST_FUN_OBJ_2(connection_notifyAll_obj, connection_notifyAll);
STATIC MP_DEFINE_CONST_FUN_OBJ_1(connection_close_obj, connection_close);
STATIC MP_DEFINE_CONST_FUN_OBJ_KW(connection_setTimeouts_obj, 1, connection_setTimeouts);
#ifdef USB_DEBUG
STATIC MP_DEFINE_CONST_FUN_OBJ_KW(connection_poweron_obj, 1, connection_poweron);
#endif
STATIC const mp_rom_map_elem_t connection_locals_dict_table[] = {
  // Instance methods
  { MP_ROM_QSTR(MP_QSTR___del__),         MP_ROM_PTR(&connection_close_obj)             },
  { MP_ROM_QSTR(MP_QSTR___enter__),       MP_ROM_PTR(&mp_identity_obj)                  },
  { MP_ROM_QSTR(MP_QSTR___exit__),        MP_ROM_PTR(&connection_close_obj)             },
  { MP_ROM_QSTR(MP_QSTR_connect),         MP_ROM_PTR(&connection_connect_obj)           },
#ifdef USB_DEBUG
  { MP_ROM_QSTR(MP_QSTR_poweron),         MP_ROM_PTR(&connection_poweron_obj)           },
#endif
  { MP_ROM_QSTR(MP_QSTR_disconnect),      MP_ROM_PTR(&connection_disconnect_obj)        },
  { MP_ROM_QSTR(MP_QSTR_transmit),        MP_ROM_PTR(&connection_transmit_obj)          },
  { MP_ROM_QSTR(MP_QSTR_getATR),          MP_ROM_PTR(&connection_getATR_obj)            },
  { MP_ROM_QSTR(MP_QSTR_getAPDU),         MP_ROM_PTR(&connection_getAPDU_obj)           },
  { MP_ROM_QSTR(MP_QSTR_isCardInserted),  MP_ROM_PTR(&connection_isCardInserted_obj)    },
  { MP_ROM_QSTR(MP_QSTR_getReader),       MP_ROM_PTR(&connection_getReader_obj)         },
  { MP_ROM_QSTR(MP_QSTR_getState),        MP_ROM_PTR(&connection_getState_obj)          },
  { MP_ROM_QSTR(MP_QSTR_isActive),        MP_ROM_PTR(&connection_isActive_obj)          },
  { MP_ROM_QSTR(MP_QSTR_isReady),         MP_ROM_PTR(&connection_isReady_obj)           },
  { MP_ROM_QSTR(MP_QSTR_addObserver),     MP_ROM_PTR(&connection_addObserver_obj)       },
  { MP_ROM_QSTR(MP_QSTR_deleteObserver),  MP_ROM_PTR(&connection_deleteObserver_obj)    },
  { MP_ROM_QSTR(MP_QSTR_deleteObservers), MP_ROM_PTR(&connection_deleteObservers_obj)   },
  { MP_ROM_QSTR(MP_QSTR_countObservers),  MP_ROM_PTR(&connection_countObservers_obj)    },
  { MP_ROM_QSTR(MP_QSTR_close),           MP_ROM_PTR(&connection_close_obj)             },
  { MP_ROM_QSTR(MP_QSTR__notifyAll),      MP_ROM_PTR(&connection_notifyAll_obj)         },
  { MP_ROM_QSTR(MP_QSTR_setTimeouts),     MP_ROM_PTR(&connection_setTimeouts_obj)       },
};

STATIC MP_DEFINE_CONST_DICT(connection_locals_dict, connection_locals_dict_table);
const mp_obj_type_t scard_UsbCardConnection_type = {
  { &mp_type_type },
  .name = MP_QSTR_CardConnection,
  .make_new = connection_make_new,
  .call = connection_call,
  .locals_dict = (void*)&connection_locals_dict,
};<|MERGE_RESOLUTION|>--- conflicted
+++ resolved
@@ -7,7 +7,6 @@
 
 #include "usbconnection.h"
 #define USB_DEBUG
-<<<<<<< HEAD
 
 /// Minimal number of bytes for a valid ATR
 #define ATR_MIN_BYTES                   2
@@ -35,8 +34,6 @@
   atr_globals = 15, ///< Global interface bytes
 } protocol_id_t;
 
-=======
->>>>>>> 546e03b3
 static void card_detection_task(usb_connection_obj_t* self,
                                 USBH_HandleTypeDef* phost);
 static bool card_present(usb_connection_obj_t* self, USBH_HandleTypeDef* phost);
@@ -639,7 +636,6 @@
   }
 }
 
-<<<<<<< HEAD
 /**
  * Initializes ATR structure with default values
  * @param p_atr    pointer to ATR structure to initialize
@@ -785,9 +781,16 @@
   uint16_t rcvBytes = 0;
   uint16_t needToRcv = 0;
   unsigned int dwLength = 0; 
+  self->atr_timeout_ms = 2000;
   while (self->state_ext_apdu == state_connecting) {
+    mp_uint_t ticks_ms = mp_hal_ticks_ms();
+    mp_uint_t elapsed = scard_ticks_diff(ticks_ms, self->prev_ticks_ms);
+    self->prev_ticks_ms = ticks_ms;
     connection_ccid_receive(&hUsbHostFS, hUsbHostFS.rawRxData,
                         sizeof(hUsbHostFS.rawRxData));
+    if (connection_timer_elapsed(&self->atr_timeout_ms, elapsed)){
+      raise_SmartcardException("atr timeout is elapsed");
+    }
     if (hUsbHostFS.rawRxData[0] == RDR_to_PC_DataBlock) {
       /// Copy all available data into buffer
       memcpy(rx_buf, hUsbHostFS.rawRxData + CCID_ICC_HEADER_LENGTH, self->CCID_Handle->DataItf.InEpSize);
@@ -808,76 +811,6 @@
         self->state_ext_apdu = state_connected;
       } 
     }
-=======
-static inline void wait_connect_blocking_extended_apdu_2(usb_connection_obj_t* self) {
-  uint8_t rx_buf[CCID_MAX_RESP_LENGTH] = {0};
-  unsigned int bytesOffset = 0;
-  while (self->state_ext_apdu == state_connecting) {
-    connection_ccid_receive(&hUsbHostFS, hUsbHostFS.rawRxData,
-                        sizeof(hUsbHostFS.rawRxData));
-    if (hUsbHostFS.rawRxData[0] == RDR_to_PC_DataBlock) {
-      unsigned int dwLength = dw2i(hUsbHostFS.rawRxData, 1);
-      if(dwLength < self->CCID_Handle->DataItf.InEpSize){
-        memcpy(rx_buf, hUsbHostFS.rawRxData, dwLength);
-      }
-      else {
-        memcpy(rx_buf, hUsbHostFS.rawRxData, self->CCID_Handle->DataItf.InEpSize);
-      }
-      /// Check if we need more bytes to receive
-      unsigned int pktCount = dwLength/self->CCID_Handle->DataItf.InEpSize;
-      if(pktCount > 1)
-      {
-        /// We need to recive more bytes
-        for(int i = 0; i < pktCount; i++)
-        {
-          memset(hUsbHostFS.rawRxData, 0, sizeof(hUsbHostFS.rawRxData));
-          connection_ccid_receive(&hUsbHostFS, hUsbHostFS.rawRxData,
-                      sizeof(hUsbHostFS.rawRxData));
-          uint16_t length = USBH_LL_GetLastXferPktSize(&hUsbHostFS, self->CCID_Handle->DataItf.InPipe);   
-          bytesOffset = bytesOffset + self->CCID_Handle->DataItf.InEpSize;
-          memcpy(rx_buf + bytesOffset, hUsbHostFS.rawRxData, length);
-        }
-      }
-    }
-  }
-}
-
-static inline void wait_connect_blocking_extended_apdu(usb_connection_obj_t* self) {
-  uint8_t rx_buf[CCID_MAX_RESP_LENGTH] = {0};
-  while (self->state_ext_apdu == state_connecting) {
-    connection_ccid_receive(&hUsbHostFS, hUsbHostFS.rawRxData,
-                            sizeof(hUsbHostFS.rawRxData));
-    if (hUsbHostFS.rawRxData[0] == RDR_to_PC_DataBlock) {
-      uint16_t dwLength = hUsbHostFS.rawRxData[1];
-      uint16_t length = USBH_LL_GetLastXferPktSize(&hUsbHostFS, self->CCID_Handle->DataItf.InPipe);
-      length = length - dwLength;
-      if (dwLength != 0 && self->CCID_Handle->DataItf.InEpSize > 16) {
-        uint8_t rx_buf[CCID_MAX_RESP_LENGTH];
-        memcpy(rx_buf, hUsbHostFS.rawRxData + CCID_ICC_HEADER_LENGTH, dwLength);
-        self->protocol->serial_in(self->proto_handle, rx_buf, dwLength);
-        memset(hUsbHostFS.rawRxData, 0, sizeof(hUsbHostFS.rawRxData));
-      } 
-      else if(length != 0)
-      {
-        memcpy(rx_buf, hUsbHostFS.rawRxData + CCID_ICC_HEADER_LENGTH, length);
-        connection_ccid_receive(&hUsbHostFS, hUsbHostFS.rawRxData,
-                            sizeof(hUsbHostFS.rawRxData));
-        mp_hal_delay_ms(150);
-        memcpy(rx_buf + length, hUsbHostFS.rawRxData, dwLength - length);
-        for(int i = 0; i < 10; i++)
-        {
-          printf("ATR: 0x%X\n", rx_buf[i]);
-        }
-        //self->protocol->serial_in(self->proto_handle, rx_buf, dwLength);
-        self->state_ext_apdu = state_connected;
-      }
-      else {
-        raise_SmartcardException("lenght of bulk-in message is incorrect");
-      }
-    }
-    //timer_task(self);
-    //MICROPY_EVENT_POLL_HOOK
->>>>>>> 546e03b3
   }
 }
 
@@ -1418,15 +1351,16 @@
   notify_observers_command(self, self->IccCmd);
   connection_ccid_transmit_raw(self, &hUsbHostFS, hUsbHostFS.apdu,
                                hUsbHostFS.apduLen);
-  // Update state
-  self->state = state_connecting;
+  // Update state and wait for connection established
   if ((self->dwFeatures & CCID_CLASS_SHORT_APDU) ||
     (self->dwFeatures & CCID_CLASS_EXTENDED_APDU))
   {
+    self->state_ext_apdu = state_connecting;
     wait_connect_blocking_extended_apdu(self);
   }
   else
   {
+    self->state = state_connecting;
     wait_connect_blocking(self);
   }
   memset(hUsbHostFS.rawRxData, 0, sizeof(hUsbHostFS.rawRxData));
@@ -1482,14 +1416,28 @@
  */
 STATIC mp_obj_t connection_isActive(mp_obj_t self_in) {
   usb_connection_obj_t* self = (usb_connection_obj_t*)self_in;
-
-  switch (self->state) {
-    case state_connecting:
-    case state_connected:
-      return mp_const_true;
-
-    default:
-      return mp_const_false;
+  if ((self->dwFeatures & CCID_CLASS_SHORT_APDU) ||
+    (self->dwFeatures & CCID_CLASS_EXTENDED_APDU))
+  {
+    switch (self->state_ext_apdu) {
+      case state_connecting:
+      case state_connected:
+        return mp_const_true;
+
+      default:
+        return mp_const_false;
+    }
+  }
+  else
+  {
+    switch (self->state) {
+      case state_connecting:
+      case state_connected:
+        return mp_const_true;
+
+      default:
+        return mp_const_false;
+    }
   }
 }
 
