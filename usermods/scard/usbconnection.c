/**
 * @file       usbconnection.c
 * @brief      MicroPython uscard usb module: UsbReader class
 * @author     Rostislav Gurin <rgurin@embedity.dev>
 * @copyright  Copyright 2021 Crypto Advance GmbH. All rights reserved.
 */

#include "usbconnection.h"

static void card_detection_task(usb_connection_obj_t* self,
                                USBH_HandleTypeDef* phost);
static bool card_present(usb_connection_obj_t* self, USBH_HandleTypeDef* phost);
STATIC void connection_ccid_receive(USBH_HandleTypeDef* phost, uint8_t* pbuff,
                                    uint32_t length);
/**
 * @brief Constructor of UsbCardConnection
 *
 * Constructor
 * .. class:: UsbCardConnection(usbreader, connParams)
 *
 *  Constructs a connection object
 *
 *    - *usbreader* reader to which connection is bound, instance of Reader class
 *    - *connParams* connection parameters provided by the reader
 *
 * CardConnection object must not be constructed by user! Use
 * UsbReader.createConnection instead.
 *
 * @param type      pointer to type structure
 * @param n_args    number of arguments
 * @param n_kw      number of keyword arguments
 * @param all_args  array containing arguments
 * @return          a new instance of CardConnection class
 */
STATIC mp_obj_t connection_make_new(const mp_obj_type_t* type, size_t n_args,
                                    size_t n_kw, const mp_obj_t* all_args) {
  // Create a new connection object
  // Arguments
  enum {
    ARG_reader = 0,
  };
  static const mp_arg_t allowed_args[] = {
      {MP_QSTR_reader, MP_ARG_REQUIRED | MP_ARG_OBJ, {.u_obj = MP_OBJ_NULL}},
  };
  mp_arg_val_t args[MP_ARRAY_SIZE(allowed_args)];

  // Parse and check parameters
  mp_arg_parse_all_kw_array(n_args, n_kw, all_args, MP_ARRAY_SIZE(allowed_args),
                            allowed_args, args);
  if (args[ARG_reader].u_obj == MP_OBJ_NULL ||
      !mp_obj_is_type(args[ARG_reader].u_obj, &scard_UsbReader_type)) {
    raise_SmartcardException("connection not bound to usb reader");
  }

  usb_connection_obj_t* self = m_new_obj_with_finaliser(usb_connection_obj_t);
  memset(self, 0U, sizeof(usb_connection_obj_t));
  self->base.type = &scard_UsbCardConnection_type;
  self->reader = args[ARG_reader].u_obj;
  self->state = state_closed;
  self->CCID_Handle = NULL;
  self->timer = MP_OBJ_NULL;
  self->pbSeq = 0;
  self->protocol = NULL;
  self->proto_handle = NULL;
  self->observers = mp_obj_new_list(0, NULL);
  self->atr_timeout_ms = proto_prm_unchanged;
  self->rsp_timeout_ms = proto_prm_unchanged;
  self->max_timeout_ms = proto_prm_unchanged;
  self->raise_on_error = false;
  self->event_idx = 0;
  self->atr = MP_OBJ_NULL;
  self->response = MP_OBJ_NULL;
  self->next_protocol = protocol_na;
  self->presence_cycles = 0;
  self->presence_state = false;
  self->blocking = true;
  self->process_state = process_state_closed;
  self->processTimer = 150;
  self->dwFeatures = 0;
  self->TA_1 = 0x11;
  hUsbHostFS.iccSlotStatus = ICC_INIT;
  hUsbHostFS.procStatus = PROC_INACT;

  usb_timer_init(self);
  printf("\r\nNew USB smart card connection\n");
  return MP_OBJ_FROM_PTR(self);
}

/**
 * Returns minimal of two uint32_t operands
 * @param a  operand A
 * @param b  operand B
 * @return   minimal of A and B
 */
static inline uint32_t min_u32(uint32_t a, uint32_t b) { return a < b ? a : b; }

/**
 * Decreases timer counter and checks if it is elapsed
 *
 * This function also ensures that it is called at least twice before indicating
 * that timer is elapsed. It is done as protection measure against abnormally
 * quick timeout event in case timer task is called right after the timer
 * variable is initialized. As side effect, this function supports timeouts not
 * longer than 0x7FFFFFFF.
 * @param p_timer     pointer to timer variable
 * @param elapsed_ms  time in milliseconds passed since previous call
 * @return            true is timer is elapsed
 */
static bool connection_timer_elapsed(uint32_t* p_timer, uint32_t elapsed_ms) {
  if (*p_timer) {
    uint32_t time = *p_timer & 0x7FFFFFFFUL;
    if (!(time -= min_u32(elapsed_ms, time))) {
      if (*p_timer & 0x80000000UL) {  // Not first call?
        *p_timer = 0;
        return true;
      }
    }
    // Set higher bit to check for non-first call later
    *p_timer = time | 0x80000000UL;
  }
  return false;
}

/**
 * Returns length of a list
 *
 * @param list  list
 * @return      list length
 */
static size_t list_get_len(mp_obj_t list) {
  if (list != MP_OBJ_NULL) {
    size_t len;
    mp_obj_t* items;
    mp_obj_list_get(list, &len, &items);
    return len;
  }
  return 0U;
}

/**
 * Creates event and stores it in buffer
 *
 * @param self  instance of UsbCardConnection class
 * @param args  arguments of event passed to observer
 * @param n_kw  number of keyword arguments
 */
static void create_event(usb_connection_obj_t* self, mp_obj_t* args,
                         size_t n_kw) {
  if (self->event_idx + 1U > MAX_EVENTS || n_kw > EVENT_MAX_KW) {
    raise_SmartcardException("event buffer overflow");
  }

  // If we have any observers add event to buffer
  if (list_get_len(self->observers)) {
    event_t* p_event = self->event_buf + self->event_idx;
    for (size_t i = 0U; i < EVENT_POS_ARGS + 2U * n_kw; ++i) {
      p_event->args[i] = args[i];
    }
    p_event->n_kw = n_kw;

    // Schedule call of connection_notifyAll() on the first event
    if (++self->event_idx == 1U) {
      mp_obj_t handler = mp_load_attr(self, MP_QSTR__notifyAll);
      mp_sched_schedule(handler, mp_const_none);
    }
  }
}

/**
 * Notifies observers passing only type arguments
 *
 * @param self        instance of UsbCardConnection class
 * @param event_type  type argument
 */
static void notify_observers(usb_connection_obj_t* self,
                             event_type_t event_type) {
  mp_obj_t args[] = {
      MP_OBJ_FROM_PTR(self),             // connection
      MP_OBJ_NEW_QSTR((qstr)event_type)  // type
  };
  create_event(self, args, 0U);
}

/**
 * Notifies observers passing type and text arguments
 *
 * @param self        instance of UsbCardConnection class
 * @param event_type  type argument
 * @param text        text argument
 */
static void notify_observers_text(usb_connection_obj_t* self,
                                  event_type_t event_type, const char* text) {
  mp_obj_t text_obj = mp_obj_new_str(text, strlen(text));
  mp_obj_t args_list = mp_obj_new_list(1U, &text_obj);
  mp_obj_t args[] = {
      MP_OBJ_FROM_PTR(self),                                      // connection
      MP_OBJ_NEW_QSTR((qstr)event_type),                          // type
      MP_OBJ_NEW_QSTR(MP_QSTR_args), MP_OBJ_FROM_PTR(args_list),  // args
  };
  create_event(self, args, 1U);
}

/**
 * Notifies observers passing smart card command
 *
 * @param self   instance of UsbCardConnection class
 * @param bytes  command data
 */
static void notify_observers_command(usb_connection_obj_t* self,
                                     mp_obj_t bytes) {
  // Make a list with arguments [bytes, protocol]
  mp_obj_list_t* args_list = mp_obj_new_list(2U, NULL);
  args_list->items[0] = bytes;  // bytes

  mp_obj_t args[] = {
      MP_OBJ_FROM_PTR(self),                                      // connection
      MP_OBJ_NEW_QSTR((qstr)event_command),                       // type
      MP_OBJ_NEW_QSTR(MP_QSTR_args), MP_OBJ_FROM_PTR(args_list),  // args
  };
  create_event(self, args, 1U);
}

/**
 * Notifies observers passing smart card response
 *
 * @param self      instance of UsbCardConnection class
 * @param response  smart card response list
 */
static void notify_observers_response(usb_connection_obj_t* self,
                                      mp_obj_t response) {
  mp_obj_t args[] = {
      MP_OBJ_FROM_PTR(self),                                     // connection
      MP_OBJ_NEW_QSTR((qstr)event_response),                     // type
      MP_OBJ_NEW_QSTR(MP_QSTR_args), MP_OBJ_FROM_PTR(response),  // args
  };
  create_event(self, args, 1U);
}

/**
 * Creates a new response list from raw data
 *
 * @param data  smart card response data
 * @param len   number of data bytes
 * @return      list object [data, sw1, sw2]
 */
static mp_obj_t make_response_list(const uint8_t* data, size_t len) {
  mp_obj_list_t* response = MP_OBJ_NULL;

  if (len >= 2U) {
    response = mp_obj_new_list(3U, NULL);
    response->items[0] = mp_obj_new_bytes(data, len - 2U);      // data
    response->items[1] = MP_OBJ_NEW_SMALL_INT(data[len - 2U]);  // sw1
    response->items[2] = MP_OBJ_NEW_SMALL_INT(data[len - 1U]);  // sw2
  } else {
    response = mp_obj_new_list(1U, NULL);
    response->items[0] = mp_obj_new_bytes(data, len);  // data
  }

  return MP_OBJ_TO_PTR(response);
}

/**
 * __call__ special method running background tasks, usually by timer
 * @param self_in  instance of CardConnection class casted to mp_obj_t
 * @param n_args   number of arguments
 * @param n_kw     number of keywords arguments
 * @param args     array containing arguments
 * @return         None
 */
STATIC mp_obj_t connection_call(mp_obj_t self_in, size_t n_args, size_t n_kw,
                                const mp_obj_t* args) {
  usb_connection_obj_t* self = (usb_connection_obj_t*)self_in;
  timer_task(self);
  return mp_const_none;
}

/**
 * Timer task
 *
 * @param self  instance of UsbCardConnection class
 */

static void timer_task(usb_connection_obj_t* self) {
  mp_uint_t ticks_ms = mp_hal_ticks_ms();
  mp_uint_t elapsed = scard_ticks_diff(ticks_ms, self->prev_ticks_ms);
  self->prev_ticks_ms = ticks_ms;
  if (connection_timer_elapsed(&self->processTimer, elapsed)) {
    USBH_Process(&hUsbHostFS);
    if (hUsbHostFS.gState == HOST_CLASS && hUsbHostFS.procStatus == PROC_ACT) {
      // Check smart card slot status
      if(hUsbHostFS.iccSlotStatus == ICC_INSERTED || hUsbHostFS.iccSlotStatus == ICC_REMOVED){
        self->process_state = process_state_ready;
      }
    } else {
      self->process_state = process_state_init;
    }
    card_detection_task(self, &hUsbHostFS);
    self->processTimer = 100;
  }
  // Run protocol timer task only when we are connecting or connected
  if (state_connecting == self->state || state_connected == self->state) {
    if (self->protocol) {
      self->protocol->timer_task(self->proto_handle, (uint32_t)elapsed);
    }
  }
}

/**
 * Creates a new machine.Timer object for background tasks
 * @param self      instance of CardConnection class
 * @param timer_id  numerical timer identifier
 * @return          new instance of machine.Timer
 */
static mp_obj_t create_timer(usb_connection_obj_t* self, mp_int_t timer_id) {
  mp_obj_t args[] = {                                 // Positional arguments
                     MP_OBJ_NEW_SMALL_INT(timer_id),  // id
                     // Keyword arguments
                     MP_OBJ_NEW_QSTR(MP_QSTR_callback), self,
                     MP_OBJ_NEW_QSTR(MP_QSTR_period),
                     MP_OBJ_NEW_SMALL_INT(TIMER_PERIOD_MS)};
  return machine_timer_type.make_new(&machine_timer_type, 1, 2, args);
}

/**
 * Init a new timer. Timer object for background tasks
 * @param self      instance of UsbCardConnection class
 */
STATIC void usb_timer_init(usb_connection_obj_t* self) {
  mp_int_t timer_id = -1;
  // Save system ticks and initialize timer
  self->prev_ticks_ms = mp_hal_ticks_ms();
  self->timer = create_timer(self, timer_id);
}

/**
 * Converts objects to byte buffer
 *
 * @param dst        destination buffer of bytes
 * @param objects    source array of objects
 * @param n_objects  number of objects to convert
 * @return           true if successful
 */
static bool objects_to_buf(uint8_t* buf, const mp_obj_t* objects,
                           size_t n_objects) {
  const mp_obj_t* p_obj = objects;
  const mp_obj_t* arr_end = objects + n_objects;
  uint8_t* p_dst = buf;
  mp_int_t value = 0;

  while (p_obj != arr_end) {
    if (mp_obj_get_int_maybe(*p_obj++, &value) && value >= 0U &&
        value <= UINT8_MAX) {
      *p_dst++ = (uint8_t)value;
    } else {
      return false;
    }
  }

  return true;
}

/**
 * Get voltage from CCID device descriptor
 *
 * @param ccidDescriptor  CCID device descriptor
 * @return                supported voltage
 */
static uint8_t getVoltageSupport(USBH_ChipCardDescTypeDef* ccidDescriptor) {
  uint8_t voltage = 0;
  if ((ccidDescriptor->dwFeatures & CCID_CLASS_AUTO_VOLTAGE) ||
      (ccidDescriptor->dwFeatures & CCID_CLASS_AUTO_ACTIVATION))
    voltage = 0; /* automatic voltage selection */
  else {
    if (ccidDescriptor->bVoltageSupport == 0x01 ||
        ccidDescriptor->bVoltageSupport == 0x07) {
      // 5V
      voltage = 0x01;
    }

    if (ccidDescriptor->bVoltageSupport == 0x02) {
      // 3V
      voltage = 0x02;
    }

    if (ccidDescriptor->bVoltageSupport == 0x04) {
      // 1.8V
      voltage = 0x03;
    }
  }
  return voltage;
}
/**
 * Converts integer value  to double word
 *
 * @param value        integer value
 * @param buffer       array of words
 */
static void i2dw(int value, uint8_t buffer[]) {
  buffer[0] = value & 0xFF;
  buffer[1] = (value >> 8) & 0xFF;
  buffer[2] = (value >> 16) & 0xFF;
  buffer[3] = (value >> 24) & 0xFF;
}

/**
 * Prepare PC_to_RDR_XfrBlock
 *
 * @param self       instance of CardConnection class
 * @param tx_buffer  transmit buffer
 * @param tx_length  transmit buffer length
 * @param cmd        CCID command
 * @param rx_length  expected length, in character mode only
 * @param bBWI extend block waiting timeout
 */
STATIC void connection_prepare_xfrblock(mp_obj_t self_in, uint8_t* tx_buffer,
                                        unsigned int tx_length, uint8_t* cmd,
                                        unsigned short rx_length,
                                        uint8_t bBWI) {
  usb_connection_obj_t* self = (usb_connection_obj_t*)self_in;
  USBH_ChipCardDescTypeDef chipCardDesc =
      hUsbHostFS.device.CfgDesc.Itf_Desc[0].CCD_Desc;
  cmd[ccid_xfrblock_cmd_code] = 0x6F;                           /* XfrBlock */
  i2dw(tx_length, cmd + ccid_xfrblock_apdu_len);                /* APDU length */
  cmd[ccid_xfrblock_cmd_slot] = chipCardDesc.bCurrentSlotIndex; /* slot number */
  cmd[ccid_xfrblock_cmd_pbseq] = self->pbSeq++;
  cmd[ccid_xfrblock_cmd_bwi] = bBWI;             /* extend block waiting timeout */
  cmd[ccid_xfrblock_cmd_wlevelparam_0] = rx_length & 0xFF; /* Expected length, in character mode only */
  cmd[ccid_xfrblock_cmd_wlevelparam_1] = (rx_length >> 8) & 0xFF;
  memcpy(cmd + ccid_xfrblock_cmd_cmd_hdr_len, tx_buffer, tx_length);
}

/**
 * Send PC_to_RDR_GetParameters command
 *
 * @param self       instance of CardConnection class
 * @param phost      instance of USB host handle structure
 */
STATIC void connection_ccid_transmit_get_parameters(usb_connection_obj_t* self,
                                                    USBH_HandleTypeDef* phost) {
  USBH_ChipCardDescTypeDef chipCardDesc =
      hUsbHostFS.device.CfgDesc.Itf_Desc[0].CCD_Desc;
  uint8_t cmd[ccid_getparam_cmd_hdr_len];
  cmd[ccid_getparam_cmd_code] = 0x6C; /* GetParameters */
  cmd[ccid_getparam_cmd_dwlength_0] = cmd[ccid_getparam_cmd_dwlength_1] = cmd[ccid_getparam_cmd_dwlength_2] = cmd[ccid_getparam_cmd_dwlength_3] = 0;
  cmd[ccid_getparam_cmd_slot] = chipCardDesc.bCurrentSlotIndex; /* slot number */
  cmd[ccid_getparam_cmd_pbseq] = self->pbSeq++;
  cmd[ccid_getparam_cmd_rfu_1] = cmd[ccid_getparam_cmd_rfu_2] = cmd[ccid_getparam_cmd_rfu_3] = 0; /* RFU */
  USBH_CCID_Transmit(phost, cmd, sizeof(cmd));
  CCID_ProcessTransmission(phost);
}

/**
 * Send PC_to_RDR_SetParameters command
 *
 * @param self       instance of CardConnection class
 * @param phost      instance of USB host handle structure
 */
STATIC void connection_ccid_transmit_set_parameters(usb_connection_obj_t* self,
                                                    USBH_HandleTypeDef* phost) {
  USBH_ChipCardDescTypeDef chipCardDesc =
      hUsbHostFS.device.CfgDesc.Itf_Desc[0].CCD_Desc;
  uint8_t param[] = {
      self->TA_1, /* Fi/Di		  */
      0x10,       /* TCCKS		  */
      0x00,       /* GuardTime	*/
      0x4D,       /* BWI/CWI		*/
      0x00,       /* ClockStop	*/
      0x20,       /* IFSC			  */
      0x00        /* NADValue	  */
  };
  uint8_t cmd[ccid_setparam_cmd_hdr_len + sizeof(param)];
  cmd[ccid_setparam_cmd_code] = 0x61;                           /* SetParameters */
  i2dw(sizeof(param), cmd + ccid_setparam_apdu_len);            /* APDU length */
  cmd[ccid_setparam_cmd_slot] = chipCardDesc.bCurrentSlotIndex; /* slot number */
  cmd[ccid_setparam_cmd_pbseq] = self->pbSeq++;
  cmd[ccid_setparam_protocol_num] = 0x01;       /* bProtocolNum */
  cmd[ccid_setparam_cmd_rfu_0] = cmd[ccid_setparam_cmd_rfu_1] = 0; /* RFU */
  memcpy(cmd + ccid_setparam_cmd_hdr_len, param, sizeof(param));
  USBH_CCID_Transmit(phost, cmd, sizeof(cmd));
  CCID_ProcessTransmission(phost);
}

/**
 * Send PC_to_RDR_XfrBlock command
 *
 * @param self       instance of CardConnection class
 * @param pbuff      buffer to transmit
 * @param length     length of the buffer
 * @param phost      instance of USB host handle structure
 */
STATIC void connection_ccid_transmit_xfr_block(usb_connection_obj_t* self,
                                               USBH_HandleTypeDef* phost,
                                               uint8_t* pbuff,
                                               uint32_t length) {
  uint8_t cmd[CCID_ICC_HEADER_LENGTH + CCID_MAX_DATA_LENGTH];
  connection_prepare_xfrblock(self, pbuff, length, cmd, 0, 0);
  USBH_CCID_Transmit(phost, cmd, CCID_ICC_HEADER_LENGTH + length);
  CCID_ProcessTransmission(phost);
}

/**
 * Send raw bytes to the USB port
 *
 * @param self       instance of CardConnection class
 * @param pbuff      buffer to transmit
 * @param length     length of the buffer
 * @param phost      instance of USB host handle structure
 */
STATIC void connection_ccid_transmit_raw(usb_connection_obj_t* self,
                                         USBH_HandleTypeDef* phost,
                                         uint8_t* pbuff, uint32_t length) {
  USBH_CCID_Transmit(phost, pbuff, length);
  CCID_ProcessTransmission(phost);
}

/**
 * Receive packet from the USB port
 *
 * @param self       instance of CardConnection class
 * @param pbuff      buffer to receive
 * @param length     length of the buffer
 * @param phost      instance of USB host handle structure
 */
STATIC void connection_ccid_receive(USBH_HandleTypeDef* phost, uint8_t* pbuff,
                                    uint32_t length) {
  USBH_CCID_Receive(phost, pbuff, length);
  CCID_ProcessReception(phost);
}

/**
 * Waits for connection to complete in blocking mode
 *
 * @param self  instance of CardConnection class
 */
static inline void wait_connect_blocking(usb_connection_obj_t* self) {
  uint8_t rx_buf[254] = {0};
  while (self->state == state_connecting) {
    memset(hUsbHostFS.rawRxData, 0, sizeof(hUsbHostFS.rawRxData));
    connection_ccid_receive(&hUsbHostFS, hUsbHostFS.rawRxData,
                            sizeof(hUsbHostFS.rawRxData));
    mp_hal_delay_ms(150);
    uint16_t length =
        USBH_LL_GetLastXferSize(&hUsbHostFS, self->CCID_Handle->DataItf.InPipe);
    if (length != 0) {
      memset(rx_buf, 0, sizeof(rx_buf));
      memcpy(rx_buf, hUsbHostFS.rawRxData + CCID_ICC_HEADER_LENGTH,
             length - CCID_ICC_HEADER_LENGTH);
      self->protocol->serial_in(self->proto_handle, rx_buf,
                                length - CCID_ICC_HEADER_LENGTH);
      timer_task(self);
      MICROPY_EVENT_POLL_HOOK
    }
  }
}

/**
 * @brief Terminates communication with a smart card and removes power
 *
 * .. method:: UsbCardConnection.disconnect()
 *
 *  Terminates communication with a smart card and removes power. Call this
 *  function before asking the user to remove a smart card. This function does
 *  not close connection but makes it inactive. When a new card is inserted, the
 *  connection object may be reused with the same parameters.
 *
 * @param self_in  instance of CardConnection class
 * @return         None
 */
STATIC mp_obj_t connection_disconnect(mp_obj_t self_in) {
  usb_connection_obj_t* self = (usb_connection_obj_t*)self_in;
  USBH_ChipCardDescTypeDef chipCardDesc =
      hUsbHostFS.device.CfgDesc.Itf_Desc[0].CCD_Desc;
  if (self->process_state != process_state_ready) {
    raise_SmartcardException("smart card reader is not connected");
  }
  // Apply power off cmd to the card
  if (!card_present(self, &hUsbHostFS)) {
    raise_NoCardException("no card inserted");
  }
  self->IccCmd[0] = 0x63; /* IccPowerOff */
  self->IccCmd[1] = self->IccCmd[2] = self->IccCmd[3] = self->IccCmd[4] =
      0;                                            /* dwLength */
  self->IccCmd[5] = chipCardDesc.bCurrentSlotIndex; /* slot number */
  self->IccCmd[6] = self->pbSeq++;
  self->IccCmd[7] = self->IccCmd[8] = self->IccCmd[9] = 0; /* RFU */
  hUsbHostFS.apdu = self->IccCmd;
  connection_ccid_transmit_raw(self, &hUsbHostFS, hUsbHostFS.apdu,
                               sizeof(self->IccCmd));
  connection_ccid_receive(&hUsbHostFS, hUsbHostFS.rawRxData,
                          sizeof(hUsbHostFS.rawRxData));
  memset(hUsbHostFS.rawRxData, 0, sizeof(hUsbHostFS.rawRxData));
  // Stop USB CCID communication
  USBH_CCID_Stop(&hUsbHostFS);
  // Deinitialize timer
  if (self->timer) {
    mp_obj_t deinit_fn = mp_load_attr(self->timer, MP_QSTR_deinit);
    (void)mp_call_function_0(deinit_fn);
    self->timer = MP_OBJ_NULL;
  }
  // Detach from reader
  usbreader_deleteConnection(self->reader, MP_OBJ_FROM_PTR(self));
  self->reader = MP_OBJ_NULL;
  // Mark connection object as closed
  self->state = state_closed;
  return mp_const_none;
}
/**
 * Callback function that handles protocol events
 *
 * This protocol implementation guarantees that event handler is always called
 * just before termination of any external API function. It allows to call
 * safely any other API function(s) within user handler code.
 *
 * @param self_in  instance of user class
 * @param ev_code  event code
 * @param ev_prm   event parameter depending on event code, typically NULL
 */
static void proto_cb_handle_event(mp_obj_t self_in, proto_ev_code_t ev_code,
                                  proto_ev_prm_t prm) {
  usb_connection_obj_t* self = (usb_connection_obj_t*)self_in;
  uint8_t rcv[64];
  switch (ev_code) {
    case proto_ev_atr_received:
      self->atr =
          mp_obj_new_bytes(prm.atr_received->atr, prm.atr_received->len);
      self->TA_1 = prm.atr_received->atr[2];
      break;

    case proto_ev_connect:
      if (state_connecting == self->state) {
        self->state = state_connected;
        notify_observers(self, event_connect);
      }
      break;

    case proto_ev_apdu_received:
      if (state_connected == self->state) {
        mp_obj_t response =
            make_response_list(prm.apdu_received->apdu, prm.apdu_received->len);
        notify_observers_response(self, response);
        if (self->blocking) {
          self->response = response;
        }
      }
      break;
    case proto_ev_pps_exchange_done:
      if (self->state == state_connecting) {
        connection_ccid_transmit_set_parameters(self, &hUsbHostFS);
        memset(rcv, 0, sizeof(rcv));
        connection_ccid_receive(&hUsbHostFS, rcv, sizeof(rcv));
        mp_hal_delay_ms(150);
      }
      break;
    case proto_ev_error:
      connection_disconnect(self);
      self->state = state_error;
      notify_observers_text(self, event_error, prm.error);
      if (self->raise_on_error || self->blocking) {
        self->raise_on_error = false;
        raise_SmartcardException(prm.error);
      }
      break;
  }
}

/**
 * Handles change of smart card presence state
 *
 * @param self       instance of CardConnection class
 * @param new_state  new state: true - card present, false - card absent
 */
static void handle_card_presence_change(usb_connection_obj_t* self,
                                        bool new_state) {
  const char* err_unexp_removal = "unexpected card removal";

  if (new_state != self->presence_state) {
    self->presence_state = new_state;
    if (new_state) {  // Card present
      notify_observers(self, event_insertion);
    } else {  // Card absent
      notify_observers(self, event_removal);
      // Check if the card is in use
      if (state_connecting == self->state || state_connected == self->state) {
        // Handle unexpected card removal
        connection_disconnect(self);
        self->state = state_error;
        notify_observers_text(self, event_error, err_unexp_removal);
        if (self->blocking) {
          raise_SmartcardException(err_unexp_removal);
        }
      }
    }
  }
}

/**
 * Checks if smart card is present
 *
 * @param self  an instance of CardConnection class
 * @param phost  instance of USB host handle structure
 * @return      true if card present
 */
static bool card_present(usb_connection_obj_t* self,
                         USBH_HandleTypeDef* phost) {
  // Read pin with blocking debounce algorithm if no timer is created or
  // non-blocking debounce algorithm has not come to a stable state yet.
    handle_card_presence_change(
        self, (phost->iccSlotStatus == ICC_INSERTED) ? true : false);
  return self->presence_state;
}

/**
 * The periodic task that detects presence of smart card
 *
 * This task is called each 1ms ... 50ms.
 *
 * @param self  instance of CardConnection class
 * @param phost  instance of USB host handle structure
 */
static void card_detection_task(usb_connection_obj_t* self,
                                USBH_HandleTypeDef* phost) {
  bool state = phost->iccSlotStatus == ICC_INSERTED;
  bool state_valid = false;

  // Non-blocking debounce algorithm. When the pin is active, counter is
  // incremented until it reaches threshold value; at that point pin state is
  // considered valid. When the pin is inactive the counter is set to zero and
  // pin state is valid (absent state).
  if (state) {  // Looks like the card is present
    if (self->presence_cycles >= CARD_PRESENCE_CYCLES) {
      state_valid = true;
    } else {
      ++self->presence_cycles;
    }
  } else {  // Card is absent
    self->presence_cycles = 0;
    state_valid = true;
  }

  if (state_valid) {
    handle_card_presence_change(self, state);
  }
}

/**
 * Waits for response from smart card in blocking mode
 *
 * @param self  instance of CardConnection class
 */
static inline void wait_response_blocking(usb_connection_obj_t* self) {
  while (self->response == MP_OBJ_NULL) {
    connection_ccid_receive(&hUsbHostFS, hUsbHostFS.rawRxData,
                            sizeof(hUsbHostFS.rawRxData));
    if (hUsbHostFS.rawRxData[0] == RDR_to_PC_DataBlock) {
      uint16_t dwLength = hUsbHostFS.rawRxData[1];
      if (dwLength != 0) {
        uint8_t rx_buf[CCID_MAX_RESP_LENGTH];
        memcpy(rx_buf, hUsbHostFS.rawRxData + CCID_ICC_HEADER_LENGTH, dwLength);
        self->protocol->serial_in(self->proto_handle, rx_buf, dwLength);
        memset(hUsbHostFS.rawRxData, 0, sizeof(hUsbHostFS.rawRxData));
      } else {
        raise_SmartcardException("lenght of bulk-in message is incorrect");
      }
    }
    timer_task(self);
    MICROPY_EVENT_POLL_HOOK
  }
}

/**
 * Callback function that outputs bytes to serial port
 *
 * @param self_in  instance of user class
 * @param buf      buffer containing data to transmit
 * @param len      length of data block in bytes
 */
static bool proto_cb_serial_out(mp_obj_t self_in, const uint8_t* buf,
                                size_t len) {
  usb_connection_obj_t* self = (usb_connection_obj_t*)self_in;
  connection_ccid_transmit_xfr_block(self, &hUsbHostFS, (uint8_t*)buf, len);
  return true;
}
/**
 * Changes smart card protocol
 *
 * @param self           instance of CardConnection class
 * @param protocol_id    identifier of the new protocol
 * @param reset_if_same  if true resets protocol instance if it's not changed
 * @param wait_atr       if true sets protocol instance into "waiting for ATR"
 *                       state when the protocol is replaced or reset
 */
static void change_protocol(usb_connection_obj_t* self, mp_int_t protocol_id,
                            bool reset_if_same, bool wait_atr) {
  // Get implementation of the new smart card protocol
  const proto_impl_t* protocol = proto_get_implementation(protocol_id);
  if (!protocol) {
    raise_SmartcardException("protocol not supported");
  }

  // Check if protocol is already in use
  if (self->proto_handle && protocol == self->protocol) {
    // Already in use, we need to reset it if requested
    if (reset_if_same) {
      self->protocol->reset(self->proto_handle, wait_atr);
    }
  } else {
    // Release previous protocol handle if available
    if (self->protocol && self->proto_handle) {
      self->protocol->deinit(self->proto_handle);
    }

    // Allocate the new protocol instance and get handle
    self->protocol = protocol;
    self->proto_handle =
        protocol->init(proto_cb_serial_out, proto_cb_handle_event, self);
    if (!self->proto_handle) {
      self->protocol = NULL;
      raise_SmartcardException("error initializing protocol");
    }
    if (!wait_atr) {  // The caller asks to skip "waiting for ATR" state
      self->protocol->reset(self->proto_handle, false);
    }

    // Set timeouts, raise exception if failed even for non-blocking connection
    self->raise_on_error = true;
    protocol->set_timeouts(self->proto_handle, self->atr_timeout_ms,
                           self->rsp_timeout_ms, self->max_timeout_ms);
    self->raise_on_error = false;
  }
}

STATIC mp_obj_t connection_transmit(size_t n_args, const mp_obj_t* pos_args,
                                    mp_map_t* kw_args) {
  // Get self
  assert(n_args >= 1U);
  usb_connection_obj_t* self =
      (usb_connection_obj_t*)MP_OBJ_TO_PTR(pos_args[0]);

  // Parse and check arguments
  enum { ARG_bytes = 0, ARG_protocol };
  static const mp_arg_t allowed_args[] = {
      {MP_QSTR_bytes, MP_ARG_REQUIRED | MP_ARG_OBJ, {.u_obj = mp_const_none}},
      {MP_QSTR_protocol, MP_ARG_OBJ, {.u_obj = mp_const_none}}};
  mp_arg_val_t args[MP_ARRAY_SIZE(allowed_args)];
  mp_arg_parse_all(n_args - 1U, pos_args + 1U, kw_args,
                   MP_ARRAY_SIZE(allowed_args), allowed_args, args);

  // Check connection state
  if (state_connected != self->state) {
    raise_SmartcardException("card not connected");
  }

  // Change smart card protocol if requested
  mp_int_t new_protocol = self->next_protocol;
  self->next_protocol = protocol_na;
  if (!mp_obj_is_type(args[ARG_protocol].u_obj, &mp_type_NoneType)) {
    new_protocol = mp_obj_get_int(args[ARG_protocol].u_obj);
  }
  if (new_protocol != protocol_na) {
    change_protocol(self, new_protocol, false, false);
  }
  if (!self->protocol) {
    raise_SmartcardException("no protocol selected");
  }

  // Notify observers of transmitted command
  notify_observers_command(self, args[ARG_bytes].u_obj);

  // Get data buffer of 'bytes' argument
  mp_buffer_info_t bufinfo = {.buf = NULL, .len = 0U};
  uint8_t static_buf[32];
  uint8_t* dynamic_buf = NULL;
  // Check if bytes is a list
  if (mp_obj_is_type(args[ARG_bytes].u_obj,
                     &mp_type_list)) {  // 'bytes' is list
    // Get properties of the list
    mp_obj_t* items;
    mp_obj_list_get(args[ARG_bytes].u_obj, &bufinfo.len, &items);
    // Chose static buffer or allocate dynamic buffer if needed
    if (bufinfo.len <= sizeof(static_buf)) {
      bufinfo.buf = static_buf;
    } else {
      dynamic_buf = m_new(uint8_t, bufinfo.len);
      bufinfo.buf = dynamic_buf;
    }
    // Convert list to a buffer of bytes
    if (!objects_to_buf(bufinfo.buf, items, bufinfo.len)) {
      mp_raise_ValueError("incorrect data format");
    }
  } else {  // 'bytes' is bytes array or anything supporting buffer protocol
    mp_get_buffer_raise(args[ARG_bytes].u_obj, &bufinfo, MP_BUFFER_READ);
  }

  // Transmit APDU
  self->response = MP_OBJ_NULL;
  memset(hUsbHostFS.rawRxData, 0, sizeof(hUsbHostFS.rawRxData));
  self->protocol->transmit_apdu(self->proto_handle, bufinfo.buf, bufinfo.len);
  // Let's free dynamic buffer manually to help the GC
  if (dynamic_buf) {
    m_del(uint8_t, dynamic_buf, bufinfo.len);
    dynamic_buf = NULL;
  }
  if (self->blocking) {
    wait_response_blocking(self);
    // Do not keep the reference to allow GC to remove response later
    mp_obj_t response = self->response;
    self->response = MP_OBJ_NULL;
    return response;
  }

  return mp_const_none;
}
#ifdef USB_DEBUG
STATIC mp_obj_t connection_poweron(size_t n_args, const mp_obj_t* pos_args,
                                   mp_map_t* kw_args) {
  // Get self
  assert(n_args >= 1U);
  usb_connection_obj_t* self =
      (usb_connection_obj_t*)MP_OBJ_TO_PTR(pos_args[0]);

  // Parse and check arguments
  enum { ARG_protocol = 0 };
  static const mp_arg_t allowed_args[] = {
      {MP_QSTR_protocol, MP_ARG_INT, {.u_int = protocol_na}},
  };
  mp_arg_val_t args[MP_ARRAY_SIZE(allowed_args)];
  mp_arg_parse_all(n_args - 1U, pos_args + 1U, kw_args,
                   MP_ARRAY_SIZE(allowed_args), allowed_args, args);

  // Change smart card protocol if requested
  mp_int_t new_protocol = (protocol_na != args[ARG_protocol].u_int)
                              ? args[ARG_protocol].u_int
                              : self->next_protocol;
  self->next_protocol = protocol_na;
  // If protocol not defined, use default protocol
  new_protocol = (protocol_na == new_protocol) ? protocol_any : new_protocol;
  change_protocol(self, new_protocol, true, true);

  self->CCID_Handle = hUsbHostFS.pActiveClass->pData;
  if (self->process_state == process_state_ready) {
    notify_observers(self, event_insertion);
    USBH_ChipCardDescTypeDef chipCardDesc =
        hUsbHostFS.device.CfgDesc.Itf_Desc[0].CCD_Desc;
    hUsbHostFS.apduLen = CCID_ICC_HEADER_LENGTH;
    self->IccCmd[0] = 0x62;
    self->IccCmd[1] = 0x00;
    self->IccCmd[2] = 0x00;
    self->IccCmd[3] = 0x00;
    self->IccCmd[4] = 0x00;
    self->IccCmd[5] = chipCardDesc.bCurrentSlotIndex;
    self->IccCmd[6] = self->pbSeq++;
    self->IccCmd[7] = getVoltageSupport(&chipCardDesc);
    self->IccCmd[8] = 0x00;
    self->IccCmd[9] = 0x00;
    hUsbHostFS.apdu = self->IccCmd;
    notify_observers_command(self, self->IccCmd);
    // Send PowerOn
    connection_ccid_transmit_raw(self, &hUsbHostFS, hUsbHostFS.apdu,
                                 hUsbHostFS.apduLen);
    memset(hUsbHostFS.rawRxData, 0, sizeof(hUsbHostFS.rawRxData));
    connection_ccid_receive(&hUsbHostFS, hUsbHostFS.rawRxData,
                            sizeof(hUsbHostFS.rawRxData));
    mp_hal_delay_ms(150);
    printf("ATR\n");
    for (int i = 0; i < sizeof(hUsbHostFS.rawRxData); i++) {
      printf("0x%X ", hUsbHostFS.rawRxData[i]);
    }
    printf("\n");
    // Send PPS
    // uint8_t pps[] = {0xFF, 0x01, 0xFE};
    uint8_t pps[] = {0xff, 0x11, 0x95, 0x7b};
    /*
    memset(hUsbHostFS.rawRxData, 0, sizeof(hUsbHostFS.rawRxData));
    connection_ccid_transmit_xfr_block(self, &hUsbHostFS, (uint8_t*)pps,
    sizeof(pps)); connection_ccid_receive(&hUsbHostFS, hUsbHostFS.rawRxData,
    sizeof(hUsbHostFS.rawRxData)); mp_hal_delay_ms(150); printf("PPS\n");
    for(int i = 0; i < sizeof(hUsbHostFS.rawRxData); i++)
    {
      printf("0x%X ", hUsbHostFS.rawRxData[i]);
    }
    printf("\n");
    */
    // Get param
    connection_ccid_transmit_get_parameters(self, &hUsbHostFS);
    memset(hUsbHostFS.rawRxData, 0, sizeof(hUsbHostFS.rawRxData));
    printf("GET PARAM\n");
    connection_ccid_receive(&hUsbHostFS, hUsbHostFS.rawRxData, 64);
    for (int i = 0; i < 64; i++) {
      printf(" 0x%x", hUsbHostFS.rawRxData[i]);
    }
    printf("\n");
    mp_hal_delay_ms(150);
    // Set param
    connection_ccid_transmit_set_parameters(self, &hUsbHostFS);
    memset(hUsbHostFS.rawRxData, 0, sizeof(hUsbHostFS.rawRxData));
    printf("SET PARAM\n");
    connection_ccid_receive(&hUsbHostFS, hUsbHostFS.rawRxData, 64);
    for (int i = 0; i < 64; i++) {
      printf(" 0x%x", hUsbHostFS.rawRxData[i]);
    }
    printf("\n");
    mp_hal_delay_ms(150);
    // Send IFSD 00 C1 01 FE 3E ( 00 C1 01 F7 37 )
    uint8_t ifsd[] = {0x00, 0xC1, 0x01, 0xF7, 0x37};
    memset(hUsbHostFS.rawRxData, 0, sizeof(hUsbHostFS.rawRxData));
    connection_ccid_transmit_xfr_block(self, &hUsbHostFS, (uint8_t*)ifsd,
                                       sizeof(ifsd));
    connection_ccid_receive(&hUsbHostFS, hUsbHostFS.rawRxData,
                            sizeof(hUsbHostFS.rawRxData));
    mp_hal_delay_ms(150);
    printf("IFSD\n");
    for (int i = 0; i < sizeof(hUsbHostFS.rawRxData); i++) {
      printf("0x%X ", hUsbHostFS.rawRxData[i]);
    }
    printf("\n");
    memset(hUsbHostFS.rawRxData, 0, sizeof(hUsbHostFS.rawRxData));
    // Send APDU Select  00 00 0B 00 A4 04 00 06 B0 0B 51 11 CA 01 9D
    uint8_t apdu_select[] = {0x00, 0x00, 0x0B, 0x00, 0xA4, 0x04, 0x00, 0x06,
                             0xB0, 0x0B, 0x51, 0x11, 0xCA, 0x01, 0x9D};
    connection_ccid_transmit_xfr_block(self, &hUsbHostFS, (uint8_t*)apdu_select,
                                       sizeof(apdu_select));
    connection_ccid_receive(&hUsbHostFS, hUsbHostFS.rawRxData,
                            sizeof(hUsbHostFS.rawRxData));
    mp_hal_delay_ms(150);
    printf("SELECT\n");
    for (int i = 0; i < sizeof(hUsbHostFS.rawRxData); i++) {
      printf("0x%X ", hUsbHostFS.rawRxData[i]);
    }
    // Send APDU
    // self->state = state_connected;
  } else {
    raise_SmartcardException("3smart card reader is not connected");
  }
  return mp_const_none;
}
#endif
/**
 * @brief Connects to a smart card
 *
 * .. method:: UsbCardConnection.connect()
 *
 *  Connects to a smart card.
 *
 * @param self      instance of UsbCardConnection class
 * @return          None
 */
STATIC mp_obj_t connection_connect(size_t n_args, const mp_obj_t* pos_args,
                                   mp_map_t* kw_args) {
  // Get self
  assert(n_args >= 1U);
  usb_connection_obj_t* self =
      (usb_connection_obj_t*)MP_OBJ_TO_PTR(pos_args[0]);

  // Parse and check arguments
  enum { ARG_protocol = 0 };
  static const mp_arg_t allowed_args[] = {
      {MP_QSTR_protocol, MP_ARG_INT, {.u_int = protocol_na}},
  };
  mp_arg_val_t args[MP_ARRAY_SIZE(allowed_args)];
  mp_arg_parse_all(n_args - 1U, pos_args + 1U, kw_args,
                   MP_ARRAY_SIZE(allowed_args), allowed_args, args);

  // Change smart card protocol if requested
  mp_int_t new_protocol = (protocol_na != args[ARG_protocol].u_int)
                              ? args[ARG_protocol].u_int
                              : self->next_protocol;
  self->next_protocol = protocol_na;
  // If protocol not defined, use default protocol
  new_protocol = (protocol_na == new_protocol) ? protocol_any : new_protocol;
  change_protocol(self, new_protocol, true, true);
  self->chipCardDesc = hUsbHostFS.device.CfgDesc.Itf_Desc[0].CCD_Desc;
  self->dwFeatures = self->chipCardDesc.dwFeatures;
  self->CCID_Handle = hUsbHostFS.pActiveClass->pData;
  // Set IFSD=0x32 because we can receive more than 64 bytes per attempt
  self->protocol->set_usb_features(self->proto_handle,
                                   self->chipCardDesc.dwFeatures, 0x20);
  if (self->process_state != process_state_ready) {
    raise_SmartcardException("smart card reader is not connected");
  }
  // Apply power and reset the card
  if (!card_present(self, &hUsbHostFS)) {
      raise_NoCardException("no card inserted");
<<<<<<< HEAD
  }
  if ((self->dwFeatures & CCID_CLASS_SHORT_APDU) ||
      (self->dwFeatures & CCID_CLASS_EXTENDED_APDU))
  {
    raise_CardConnectionException("Smartcard reader is not supported");
=======
>>>>>>> 575ccb76
  }
  hUsbHostFS.apduLen = CCID_ICC_HEADER_LENGTH;
  self->IccCmd[0] = 0x62;
  self->IccCmd[1] = 0x00;
  self->IccCmd[2] = 0x00;
  self->IccCmd[3] = 0x00;
  self->IccCmd[4] = 0x00;
  self->IccCmd[5] = self->chipCardDesc.bCurrentSlotIndex;
  self->IccCmd[6] = self->pbSeq++;
  self->IccCmd[7] = getVoltageSupport(&self->chipCardDesc);
  self->IccCmd[8] = 0x00;
  self->IccCmd[9] = 0x00;
  hUsbHostFS.apdu = self->IccCmd;
  notify_observers_command(self, self->IccCmd);
  connection_ccid_transmit_raw(self, &hUsbHostFS, hUsbHostFS.apdu,
                               hUsbHostFS.apduLen);
  // Update state
  self->state = state_connecting;
  wait_connect_blocking(self);
  memset(hUsbHostFS.rawRxData, 0, sizeof(hUsbHostFS.rawRxData));
  return mp_const_none;
}

/**
 * @brief Checks if smart card is inserted
 *
 * .. method:: UsbCardConnection.isCardInserted()
 *
 * @param self_in   instance of CardConnection class
 * @return          True if smart card is inserted
 */
/**
 * @brief Checks if smart card is inserted
 *
 * .. method:: CardConnection.isCardInserted()
 *
 * @param self_in   instance of CardConnection class
 * @return          True if smart card is inserted
 */
STATIC mp_obj_t connection_isCardInserted(mp_obj_t self_in) {
  usb_connection_obj_t* self = (usb_connection_obj_t*)self_in;
  return card_present(self, &hUsbHostFS) ? mp_const_true : mp_const_false;
}

/**
 * @brief Return card connection reader
 *
 * .. method:: UsbCardConnection.getReader()
 *
 * @param self_in  instance of UsbCardConnection class
 * @return         reader object
 */
STATIC mp_obj_t connection_getReader(mp_obj_t self_in) {
  usb_connection_obj_t* self = (usb_connection_obj_t*)self_in;
  if (self->reader) {
    return MP_OBJ_FROM_PTR(self->reader);
  }
  return mp_const_none;
}

/**
 * @brief Checks if connection is active
 *
 * .. method:: UsbCardConnection.isActive()
 *
 *  Checks connection state, returning True if card is inserted and powered
 *
 * @param self_in  instance of UsbCardConnection class
 * @return         connection state: True - active, False - not active
 */
STATIC mp_obj_t connection_isActive(mp_obj_t self_in) {
  usb_connection_obj_t* self = (usb_connection_obj_t*)self_in;

  switch (self->state) {
    case state_connecting:
    case state_connected:
      return mp_const_true;

    default:
      return mp_const_false;
  }
}

/**
 * @brief Checks if smart card reader is ready for connection
 *
 * .. method:: UsbCardConnection.isReady()
 *
 *  Checks connection state, returning True if card is inserted and powered
 *
 * @param self_in  instance of UsbCardConnection class
 * @return         connection state: True - active, False - not active
 */
STATIC mp_obj_t connection_isReady(mp_obj_t self_in) {
  usb_connection_obj_t* self = (usb_connection_obj_t*)self_in;
  switch (self->process_state) {
    case process_state_ready:
      return mp_const_true;
    default:
      return mp_const_false;
  }
}

/**
 * @brief Returns APDU sentence received from the smart card
 *
 * .. method:: UsbCardConnection.getAPDU()
 *
 * @param self_in  instance of CardConnection class
 * @return         APDU sentence as array bytes or None if not available
 */
STATIC mp_obj_t connection_getAPDU(mp_obj_t self_in) {
  usb_connection_obj_t* self = (usb_connection_obj_t*)self_in;
  if (state_closed != self->state && self->apdu) {
    return self->apdu;
  }
  return mp_const_none;
}

/**
 * @brief Returns ATR sentence received from the smart card
 *
 * .. method:: UsbCardConnection.getATR()
 *
 * @param self_in  instance of CardConnection class
 * @return         ATR sentence as array bytes or None if not available
 */
STATIC mp_obj_t connection_getATR(mp_obj_t self_in) {
  usb_connection_obj_t* self = (usb_connection_obj_t*)self_in;
  if (state_closed != self->state && self->atr) {
    return self->atr;
  }
  return mp_const_none;
}
/**
 * @brief Returns connection state
 *
 * .. method:: UsbCardConnection.getState()
 *
 *  Returns connection state, one of the following QSTR strings:
 *
 *    - *'closed'* - connection is closed
 *    - *'disconnected'* - smart card is disconnected
 *    - *'connecting'* - smart card connection is in progress
 *    - *'connected'* - smart card is connected and ready to use
 *    - *'error'* - smart card error
 *
 * @param self_in  instance of CardConnection class
 * @return         connection state, one of uscard.STATE_* constants
 */
STATIC mp_obj_t connection_getState(mp_obj_t self_in) {
  usb_connection_obj_t* self = (usb_connection_obj_t*)self_in;
  return MP_OBJ_NEW_QSTR((qstr)self->state);
}

/**
 * @brief Adds observer
 *
 * .. method:: UsbCardConnection.addObserver(observer)
 *
 *  Adds observer receiving notifications on events of connection. The
 *  *observer* should be a callable object, a function or a method having the
 *  following signature:
 *
 *  def my_function(usbcardconnection, type, args=None)
 *  def my_method(self, usbcardconnection, type, args=None)
 *
 *  Observer arguments:
 *
 *    - *usbscardconnection* smart card connection
 *    - *type* event type: 'connect', 'disconnect', 'command', 'response',
 *                         'insertion', 'removal', 'error'
 *    - *args* event arguments, a list
 *
 * @param self_in   instance of CardConnection class
 * @param observer  observer, a callable object
 * @return          None
 */
STATIC mp_obj_t connection_addObserver(mp_obj_t self_in, mp_obj_t observer) {
  usb_connection_obj_t* self = (usb_connection_obj_t*)self_in;

  if (!mp_obj_is_callable(observer)) {
    mp_raise_TypeError("observer must be callable");
  }
  (void)mp_obj_list_append(self->observers, observer);

  return mp_const_none;
}

/**
 * @brief Deletes observer
 *
 * .. method:: UsbCardConnection.deleteObserver(observer)
 *
 *  Deletes observer. The *observer* should be a callable object.
 *
 * @param self_in   instance of UsbCardConnection class
 * @param observer  observer, a callable object
 * @return          None
 */
STATIC mp_obj_t connection_deleteObserver(mp_obj_t self_in, mp_obj_t observer) {
  usb_connection_obj_t* self = (usb_connection_obj_t*)self_in;

  if (!mp_obj_is_callable(observer)) {
    mp_raise_TypeError("observer must be callable");
  }
  (void)mp_obj_list_remove(self->observers, observer);

  return mp_const_none;
}

/**
 * @brief Deletes all observers
 *
 * .. method:: UsbCardConnection.deleteObservers()
 *
 *  Deletes all observers.
 *
 * @param self_in  instance of UsbCardConnection class
 * @return         None
 */
STATIC mp_obj_t connection_deleteObservers(mp_obj_t self_in) {
  usb_connection_obj_t* self = (usb_connection_obj_t*)self_in;

  // Remove references to each observer to help the GC
  size_t n_observers;
  mp_obj_t* observers;
  mp_obj_list_get(self->observers, &n_observers, &observers);
  for (size_t i = 0U; i < n_observers; ++i) {
    observers[i] = MP_OBJ_NULL;
  }

  // Replace with a new empty list
  self->observers = mp_obj_new_list(0, NULL);

  return mp_const_none;
}

/**
 * @brief Returns number of registered observers
 *
 * .. method:: UsbCardConnection.countObservers()
 *
 *  Returns number of registered observers.
 *
 * @param self_in  instance of UsbCardConnection class
 * @return         number of registered observers
 */
STATIC mp_obj_t connection_countObservers(mp_obj_t self_in) {
  usb_connection_obj_t* self = (usb_connection_obj_t*)self_in;
  return MP_OBJ_NEW_SMALL_INT(list_get_len(self->observers));
}

/**
 * Scheduled task notifying all observers about all occurred events
 *
 * Not intended to be called by user.
 *
 * @param self    instance of CardConnection class
 * @param unused  unused
 * @return        None
 */
STATIC mp_obj_t connection_notifyAll(mp_obj_t self_in, mp_obj_t unused) {
  usb_connection_obj_t* self = (usb_connection_obj_t*)self_in;
  size_t n_events = self->event_idx;
  self->event_idx = 0U;  // Clear event buffer

  // Extract the list of observers
  size_t n_observers;
  mp_obj_t* observers;
  mp_obj_list_get(self->observers, &n_observers, &observers);

  // Loop over all events in the buffer
  const event_t* p_event = self->event_buf;
  while (p_event != self->event_buf + n_events) {
    // Notify all observers
    for (size_t i = 0U; i < n_observers; ++i) {
      (void)mp_call_function_n_kw(observers[i], EVENT_POS_ARGS, p_event->n_kw,
                                  p_event->args);
    }
    ++p_event;
  }
}

/**
 * @brief Sets timeouts for blocking and non-blocking operations
 *
 * .. method:: CardConnection.setTimeouts( atrTimeout=None,
 *                                         responseTimeout=None,
 *                                         maxTimeout=None )
 *
 *  Configures protocol timeouts, all arguments are optional:
 *
 *    - *atrTimeout* ATR timeout in ms, -1 = default
 *    - *responseTimeout* response timeout in ms, -1 = default
 *    - *maxTimeout* maximal response timeout in ms used when smart card
 *      (repeatedly) requesting timeout extension, -1 = default
 *
 * @param n_args    number of arguments
 * @param pos_args  positional arguments
 * @param kw_args   keyword arguments
 * @return          None
 */
STATIC mp_obj_t connection_setTimeouts(size_t n_args, const mp_obj_t* pos_args,
                                       mp_map_t* kw_args) {
  // Get self
  assert(n_args >= 1U);
  usb_connection_obj_t* self =
      (usb_connection_obj_t*)MP_OBJ_TO_PTR(pos_args[0]);

  // Parse and check arguments
  enum { ARG_atrTimeout = 0, ARG_responseTimeout, ARG_maxTimeout };
  static const mp_arg_t allowed_args[] = {
      {MP_QSTR_atrTimeout, MP_ARG_OBJ, {.u_obj = mp_const_none}},
      {MP_QSTR_responseTimeout, MP_ARG_OBJ, {.u_obj = mp_const_none}},
      {MP_QSTR_maxTimeout, MP_ARG_OBJ, {.u_obj = mp_const_none}}};
  mp_arg_val_t args[MP_ARRAY_SIZE(allowed_args)];
  mp_arg_parse_all(n_args - 1U, pos_args + 1U, kw_args,
                   MP_ARRAY_SIZE(allowed_args), allowed_args, args);

  // Check if connection is closed
  if (state_closed == self->state) {
    raise_CardConnectionException("connection is closed");
  }

  // Save parameters
  self->atr_timeout_ms =
      mp_obj_is_type(args[ARG_atrTimeout].u_obj, &mp_type_NoneType)
          ? proto_prm_unchanged
          : mp_obj_get_int(args[ARG_atrTimeout].u_obj);

  self->rsp_timeout_ms =
      mp_obj_is_type(args[ARG_responseTimeout].u_obj, &mp_type_NoneType)
          ? proto_prm_unchanged
          : mp_obj_get_int(args[ARG_responseTimeout].u_obj);

  self->max_timeout_ms =
      mp_obj_is_type(args[ARG_maxTimeout].u_obj, &mp_type_NoneType)
          ? proto_prm_unchanged
          : mp_obj_get_int(args[ARG_maxTimeout].u_obj);

  // Configure protocol if it is initialized
  if (self->protocol) {
    self->protocol->set_timeouts(self->proto_handle, self->atr_timeout_ms,
                                 self->rsp_timeout_ms, self->max_timeout_ms);
  }

  return mp_const_none;
}

/**
 * @brief Closes connection releasing hardware resources
 *
 * .. method:: UsbCardConnection.close()
 *
 *  Closes connection releasing hardware resources
 *
 * @param self_in  instance of CardConnection class
 * @return         None
 */
STATIC mp_obj_t connection_close(mp_obj_t self_in) {
  usb_connection_obj_t* self = (usb_connection_obj_t*)self_in;
  if (self->state != state_closed) {
    connection_disconnect(self_in);
    connection_deleteObservers(self_in);

    // Deinitialize timer
    if (self->timer) {
      mp_obj_t deinit_fn = mp_load_attr(self->timer, MP_QSTR_deinit);
      (void)mp_call_function_0(deinit_fn);
      self->timer = MP_OBJ_NULL;
    }
    // Detach from reader
    usbreader_deleteConnection(self->reader, MP_OBJ_FROM_PTR(self));
    self->reader = MP_OBJ_NULL;

    // Mark connection object as closed
    self->state = state_closed;
  }
}

STATIC MP_DEFINE_CONST_FUN_OBJ_1(connection_disconnect_obj, connection_disconnect);
STATIC MP_DEFINE_CONST_FUN_OBJ_KW(connection_connect_obj, 1, connection_connect);
STATIC MP_DEFINE_CONST_FUN_OBJ_KW(connection_transmit_obj, 1, connection_transmit);
STATIC MP_DEFINE_CONST_FUN_OBJ_1(connection_getATR_obj, connection_getATR);
STATIC MP_DEFINE_CONST_FUN_OBJ_1(connection_getAPDU_obj, connection_getAPDU);
STATIC MP_DEFINE_CONST_FUN_OBJ_1(connection_isCardInserted_obj, connection_isCardInserted);
STATIC MP_DEFINE_CONST_FUN_OBJ_1(connection_getReader_obj, connection_getReader);
STATIC MP_DEFINE_CONST_FUN_OBJ_1(connection_getState_obj, connection_getState);
STATIC MP_DEFINE_CONST_FUN_OBJ_1(connection_isActive_obj, connection_isActive);
STATIC MP_DEFINE_CONST_FUN_OBJ_1(connection_isReady_obj, connection_isReady);
STATIC MP_DEFINE_CONST_FUN_OBJ_2(connection_addObserver_obj, connection_addObserver);
STATIC MP_DEFINE_CONST_FUN_OBJ_2(connection_deleteObserver_obj, connection_deleteObserver);
STATIC MP_DEFINE_CONST_FUN_OBJ_1(connection_deleteObservers_obj, connection_deleteObservers);
STATIC MP_DEFINE_CONST_FUN_OBJ_1(connection_countObservers_obj, connection_countObservers);
STATIC MP_DEFINE_CONST_FUN_OBJ_2(connection_notifyAll_obj, connection_notifyAll);
STATIC MP_DEFINE_CONST_FUN_OBJ_1(connection_close_obj, connection_close);
STATIC MP_DEFINE_CONST_FUN_OBJ_KW(connection_setTimeouts_obj, 1, connection_setTimeouts);
#ifdef USB_DEBUG
STATIC MP_DEFINE_CONST_FUN_OBJ_KW(connection_poweron_obj, 1, connection_poweron);
#endif
STATIC const mp_rom_map_elem_t connection_locals_dict_table[] = {
  // Instance methods
  { MP_ROM_QSTR(MP_QSTR___del__),         MP_ROM_PTR(&connection_close_obj)             },
  { MP_ROM_QSTR(MP_QSTR___enter__),       MP_ROM_PTR(&mp_identity_obj)                  },
  { MP_ROM_QSTR(MP_QSTR___exit__),        MP_ROM_PTR(&connection_close_obj)             },
  { MP_ROM_QSTR(MP_QSTR_connect),         MP_ROM_PTR(&connection_connect_obj)           },
#ifdef USB_DEBUG
  { MP_ROM_QSTR(MP_QSTR_poweron),         MP_ROM_PTR(&connection_poweron_obj)           },
#endif
  { MP_ROM_QSTR(MP_QSTR_disconnect),      MP_ROM_PTR(&connection_disconnect_obj)        },
  { MP_ROM_QSTR(MP_QSTR_transmit),        MP_ROM_PTR(&connection_transmit_obj)          },
  { MP_ROM_QSTR(MP_QSTR_getATR),          MP_ROM_PTR(&connection_getATR_obj)            },
  { MP_ROM_QSTR(MP_QSTR_getAPDU),         MP_ROM_PTR(&connection_getAPDU_obj)           },
  { MP_ROM_QSTR(MP_QSTR_isCardInserted),  MP_ROM_PTR(&connection_isCardInserted_obj)    },
  { MP_ROM_QSTR(MP_QSTR_getReader),       MP_ROM_PTR(&connection_getReader_obj)         },
  { MP_ROM_QSTR(MP_QSTR_getState),        MP_ROM_PTR(&connection_getState_obj)          },
  { MP_ROM_QSTR(MP_QSTR_isActive),        MP_ROM_PTR(&connection_isActive_obj)          },
  { MP_ROM_QSTR(MP_QSTR_isReady),         MP_ROM_PTR(&connection_isReady_obj)           },
  { MP_ROM_QSTR(MP_QSTR_addObserver),     MP_ROM_PTR(&connection_addObserver_obj)       },
  { MP_ROM_QSTR(MP_QSTR_deleteObserver),  MP_ROM_PTR(&connection_deleteObserver_obj)    },
  { MP_ROM_QSTR(MP_QSTR_deleteObservers), MP_ROM_PTR(&connection_deleteObservers_obj)   },
  { MP_ROM_QSTR(MP_QSTR_countObservers),  MP_ROM_PTR(&connection_countObservers_obj)    },
  { MP_ROM_QSTR(MP_QSTR_close),           MP_ROM_PTR(&connection_close_obj)             },
  { MP_ROM_QSTR(MP_QSTR__notifyAll),      MP_ROM_PTR(&connection_notifyAll_obj)         },
  { MP_ROM_QSTR(MP_QSTR_setTimeouts),     MP_ROM_PTR(&connection_setTimeouts_obj)       },
};

STATIC MP_DEFINE_CONST_DICT(connection_locals_dict, connection_locals_dict_table);
const mp_obj_type_t scard_UsbCardConnection_type = {
  { &mp_type_type },
  .name = MP_QSTR_CardConnection,
  .make_new = connection_make_new,
  .call = connection_call,
  .locals_dict = (void*)&connection_locals_dict,
};<|MERGE_RESOLUTION|>--- conflicted
+++ resolved
@@ -6,7 +6,7 @@
  */
 
 #include "usbconnection.h"
-
+#define USB_DEBUG
 static void card_detection_task(usb_connection_obj_t* self,
                                 USBH_HandleTypeDef* phost);
 static bool card_present(usb_connection_obj_t* self, USBH_HandleTypeDef* phost);
@@ -57,6 +57,7 @@
   self->base.type = &scard_UsbCardConnection_type;
   self->reader = args[ARG_reader].u_obj;
   self->state = state_closed;
+  self->state_ext_apdu = state_closed;
   self->CCID_Handle = NULL;
   self->timer = MP_OBJ_NULL;
   self->pbSeq = 0;
@@ -77,7 +78,7 @@
   self->process_state = process_state_closed;
   self->processTimer = 150;
   self->dwFeatures = 0;
-  self->TA_1 = 0x11;
+  self->TA_1 = 0x95;
   hUsbHostFS.iccSlotStatus = ICC_INIT;
   hUsbHostFS.procStatus = PROC_INACT;
 
@@ -513,6 +514,40 @@
   CCID_ProcessTransmission(phost);
 }
 
+static bool isBufNonEmpty(uint8_t* buf)
+{
+  unsigned int sum = 0;
+  for(int i = 0; i < sizeof(buf); i++)
+  {
+    sum = sum + buf[i];
+  }
+  if(sum > 0)
+    return true;
+  return false;
+}
+
+STATIC void connection_ccid_receive_extended_apdu(usb_connection_obj_t* self)
+{
+  uint32_t responseTimeout = 2000;
+  while(1)
+  {
+    mp_uint_t ticks_ms = mp_hal_ticks_ms();
+    mp_uint_t elapsed = scard_ticks_diff(ticks_ms, self->prev_ticks_ms);
+    self->prev_ticks_ms = ticks_ms;
+    connection_ccid_receive(&hUsbHostFS, hUsbHostFS.rawRxData,
+                          sizeof(hUsbHostFS.rawRxData));
+    if (connection_timer_elapsed(&responseTimeout, elapsed)){
+      raise_SmartcardException("response timeout is elapsed");
+    }
+    else if (hUsbHostFS.rawRxData[0] == RDR_to_PC_DataBlock){
+      break;
+    } else {
+      if (isBufNonEmpty(hUsbHostFS.rawRxData)){
+        break;
+       }
+    }
+  }
+}
 /**
  * Receive packet from the USB port
  *
@@ -532,6 +567,7 @@
  *
  * @param self  instance of CardConnection class
  */
+/*
 static inline void wait_connect_blocking(usb_connection_obj_t* self) {
   uint8_t rx_buf[254] = {0};
   while (self->state == state_connecting) {
@@ -539,8 +575,7 @@
     connection_ccid_receive(&hUsbHostFS, hUsbHostFS.rawRxData,
                             sizeof(hUsbHostFS.rawRxData));
     mp_hal_delay_ms(150);
-    uint16_t length =
-        USBH_LL_GetLastXferSize(&hUsbHostFS, self->CCID_Handle->DataItf.InPipe);
+    uint16_t length = USBH_LL_GetLastXferSize(&hUsbHostFS, self->CCID_Handle->DataItf.InPipe);
     if (length != 0) {
       memset(rx_buf, 0, sizeof(rx_buf));
       memcpy(rx_buf, hUsbHostFS.rawRxData + CCID_ICC_HEADER_LENGTH,
@@ -550,6 +585,98 @@
       timer_task(self);
       MICROPY_EVENT_POLL_HOOK
     }
+  }
+}
+*/
+
+static inline void wait_connect_blocking(usb_connection_obj_t* self) {
+  while (self->state == state_connecting) {
+    connection_ccid_receive(&hUsbHostFS, hUsbHostFS.rawRxData,
+                            sizeof(hUsbHostFS.rawRxData));
+    if (hUsbHostFS.rawRxData[0] == RDR_to_PC_DataBlock) {
+      uint16_t dwLength = hUsbHostFS.rawRxData[1];
+      if (dwLength != 0) {
+        uint8_t rx_buf[CCID_MAX_RESP_LENGTH];
+        memcpy(rx_buf, hUsbHostFS.rawRxData + CCID_ICC_HEADER_LENGTH, dwLength);
+        self->protocol->serial_in(self->proto_handle, rx_buf, dwLength);
+        memset(hUsbHostFS.rawRxData, 0, sizeof(hUsbHostFS.rawRxData));
+      } else {
+        raise_SmartcardException("lenght of bulk-in message is incorrect");
+      }
+    }
+    timer_task(self);
+    MICROPY_EVENT_POLL_HOOK
+  }
+}
+
+static inline void wait_connect_blocking_extended_apdu_2(usb_connection_obj_t* self) {
+  uint8_t rx_buf[CCID_MAX_RESP_LENGTH] = {0};
+  unsigned int bytesOffset = 0;
+  while (self->state_ext_apdu == state_connecting) {
+    connection_ccid_receive(&hUsbHostFS, hUsbHostFS.rawRxData,
+                        sizeof(hUsbHostFS.rawRxData));
+    if (hUsbHostFS.rawRxData[0] == RDR_to_PC_DataBlock) {
+      unsigned int dwLength = dw2i(hUsbHostFS.rawRxData, 1);
+      if(dwLength < self->CCID_Handle->DataItf.InEpSize){
+        memcpy(rx_buf, hUsbHostFS.rawRxData, dwLength);
+      }
+      else {
+        memcpy(rx_buf, hUsbHostFS.rawRxData, self->CCID_Handle->DataItf.InEpSize);
+      }
+      /// Check if we need more bytes to receive
+      unsigned int pktCount = dwLength/self->CCID_Handle->DataItf.InEpSize;
+      if(pktCount > 1)
+      {
+        /// We need to recive more bytes
+        for(int i = 0; i < pktCount; i++)
+        {
+          memset(hUsbHostFS.rawRxData, 0, sizeof(hUsbHostFS.rawRxData));
+          connection_ccid_receive(&hUsbHostFS, hUsbHostFS.rawRxData,
+                      sizeof(hUsbHostFS.rawRxData));
+          uint16_t length = USBH_LL_GetLastXferPktSize(&hUsbHostFS, self->CCID_Handle->DataItf.InPipe);   
+          bytesOffset = bytesOffset + self->CCID_Handle->DataItf.InEpSize;
+          memcpy(rx_buf + bytesOffset, hUsbHostFS.rawRxData, length);
+        }
+      }
+    }
+  }
+}
+
+static inline void wait_connect_blocking_extended_apdu(usb_connection_obj_t* self) {
+  uint8_t rx_buf[CCID_MAX_RESP_LENGTH] = {0};
+  while (self->state_ext_apdu == state_connecting) {
+    connection_ccid_receive(&hUsbHostFS, hUsbHostFS.rawRxData,
+                            sizeof(hUsbHostFS.rawRxData));
+    if (hUsbHostFS.rawRxData[0] == RDR_to_PC_DataBlock) {
+      uint16_t dwLength = hUsbHostFS.rawRxData[1];
+      uint16_t length = USBH_LL_GetLastXferPktSize(&hUsbHostFS, self->CCID_Handle->DataItf.InPipe);
+      length = length - dwLength;
+      if (dwLength != 0 && self->CCID_Handle->DataItf.InEpSize > 16) {
+        uint8_t rx_buf[CCID_MAX_RESP_LENGTH];
+        memcpy(rx_buf, hUsbHostFS.rawRxData + CCID_ICC_HEADER_LENGTH, dwLength);
+        self->protocol->serial_in(self->proto_handle, rx_buf, dwLength);
+        memset(hUsbHostFS.rawRxData, 0, sizeof(hUsbHostFS.rawRxData));
+      } 
+      else if(length != 0)
+      {
+        memcpy(rx_buf, hUsbHostFS.rawRxData + CCID_ICC_HEADER_LENGTH, length);
+        connection_ccid_receive(&hUsbHostFS, hUsbHostFS.rawRxData,
+                            sizeof(hUsbHostFS.rawRxData));
+        mp_hal_delay_ms(150);
+        memcpy(rx_buf + length, hUsbHostFS.rawRxData, dwLength - length);
+        for(int i = 0; i < 10; i++)
+        {
+          printf("ATR: 0x%X\n", rx_buf[i]);
+        }
+        //self->protocol->serial_in(self->proto_handle, rx_buf, dwLength);
+        self->state_ext_apdu = state_connected;
+      }
+      else {
+        raise_SmartcardException("lenght of bulk-in message is incorrect");
+      }
+    }
+    //timer_task(self);
+    //MICROPY_EVENT_POLL_HOOK
   }
 }
 
@@ -768,6 +895,41 @@
 }
 
 /**
+ * Waits for smart card response from reader which supports extended apdu exchange 
+ *
+ * @param self  instance of CardConnection class
+ */
+static inline void wait_response_blocking_extended_apdu(usb_connection_obj_t* self) {
+    uint8_t rx_buf[512] = {0};
+    unsigned int bytesOffset = 0;
+    memset(hUsbHostFS.rawRxData, 0, sizeof(hUsbHostFS.rawRxData));
+    connection_ccid_receive_extended_apdu(self);
+    unsigned int dwLength = dw2i(hUsbHostFS.rawRxData, 1);
+    if(dwLength < self->CCID_Handle->DataItf.InEpSize){
+      memcpy(rx_buf, hUsbHostFS.rawRxData, dwLength);
+    }
+    else {
+      memcpy(rx_buf, hUsbHostFS.rawRxData, self->CCID_Handle->DataItf.InEpSize);
+    }
+    if(hUsbHostFS.rawRxData[0] == RDR_to_PC_DataBlock){
+      unsigned int pktCount = dwLength/self->CCID_Handle->DataItf.InEpSize;
+      for(int i = 0; i < pktCount; i++)
+      {
+        memset(hUsbHostFS.rawRxData, 0, sizeof(hUsbHostFS.rawRxData));
+        connection_ccid_receive_extended_apdu(self);
+        uint16_t length = USBH_LL_GetLastXferPktSize(&hUsbHostFS, self->CCID_Handle->DataItf.InPipe);   
+        bytesOffset = bytesOffset + self->CCID_Handle->DataItf.InEpSize;
+        memcpy(rx_buf + bytesOffset, hUsbHostFS.rawRxData, length);
+      }
+      for(int i = 0; i < 256; i++)
+      {
+        printf("0x%X ", rx_buf[i]);
+      }
+      printf("\n");
+    }
+}
+
+/**
  * Callback function that outputs bytes to serial port
  *
  * @param self_in  instance of user class
@@ -936,6 +1098,13 @@
   new_protocol = (protocol_na == new_protocol) ? protocol_any : new_protocol;
   change_protocol(self, new_protocol, true, true);
 
+  self->chipCardDesc = hUsbHostFS.device.CfgDesc.Itf_Desc[0].CCD_Desc;
+  self->dwFeatures = self->chipCardDesc.dwFeatures;
+  self->CCID_Handle = hUsbHostFS.pActiveClass->pData;
+  // Set IFSD=0x32 because we can receive more than 64 bytes per attempt
+  self->protocol->set_usb_features(self->proto_handle,
+                                   self->chipCardDesc.dwFeatures, 0x08);
+
   self->CCID_Handle = hUsbHostFS.pActiveClass->pData;
   if (self->process_state == process_state_ready) {
     notify_observers(self, event_insertion);
@@ -949,87 +1118,34 @@
     self->IccCmd[4] = 0x00;
     self->IccCmd[5] = chipCardDesc.bCurrentSlotIndex;
     self->IccCmd[6] = self->pbSeq++;
-    self->IccCmd[7] = getVoltageSupport(&chipCardDesc);
+    self->IccCmd[7] = 0x01;
     self->IccCmd[8] = 0x00;
     self->IccCmd[9] = 0x00;
     hUsbHostFS.apdu = self->IccCmd;
-    notify_observers_command(self, self->IccCmd);
-    // Send PowerOn
     connection_ccid_transmit_raw(self, &hUsbHostFS, hUsbHostFS.apdu,
-                                 hUsbHostFS.apduLen);
+                              hUsbHostFS.apduLen);
+    self->state_ext_apdu = state_connecting;
+    wait_connect_blocking_extended_apdu(self);
     memset(hUsbHostFS.rawRxData, 0, sizeof(hUsbHostFS.rawRxData));
-    connection_ccid_receive(&hUsbHostFS, hUsbHostFS.rawRxData,
-                            sizeof(hUsbHostFS.rawRxData));
-    mp_hal_delay_ms(150);
-    printf("ATR\n");
-    for (int i = 0; i < sizeof(hUsbHostFS.rawRxData); i++) {
-      printf("0x%X ", hUsbHostFS.rawRxData[i]);
-    }
-    printf("\n");
-    // Send PPS
-    // uint8_t pps[] = {0xFF, 0x01, 0xFE};
-    uint8_t pps[] = {0xff, 0x11, 0x95, 0x7b};
-    /*
-    memset(hUsbHostFS.rawRxData, 0, sizeof(hUsbHostFS.rawRxData));
-    connection_ccid_transmit_xfr_block(self, &hUsbHostFS, (uint8_t*)pps,
-    sizeof(pps)); connection_ccid_receive(&hUsbHostFS, hUsbHostFS.rawRxData,
-    sizeof(hUsbHostFS.rawRxData)); mp_hal_delay_ms(150); printf("PPS\n");
-    for(int i = 0; i < sizeof(hUsbHostFS.rawRxData); i++)
-    {
-      printf("0x%X ", hUsbHostFS.rawRxData[i]);
-    }
-    printf("\n");
-    */
-    // Get param
-    connection_ccid_transmit_get_parameters(self, &hUsbHostFS);
-    memset(hUsbHostFS.rawRxData, 0, sizeof(hUsbHostFS.rawRxData));
-    printf("GET PARAM\n");
-    connection_ccid_receive(&hUsbHostFS, hUsbHostFS.rawRxData, 64);
-    for (int i = 0; i < 64; i++) {
-      printf(" 0x%x", hUsbHostFS.rawRxData[i]);
-    }
-    printf("\n");
-    mp_hal_delay_ms(150);
-    // Set param
-    connection_ccid_transmit_set_parameters(self, &hUsbHostFS);
-    memset(hUsbHostFS.rawRxData, 0, sizeof(hUsbHostFS.rawRxData));
-    printf("SET PARAM\n");
-    connection_ccid_receive(&hUsbHostFS, hUsbHostFS.rawRxData, 64);
-    for (int i = 0; i < 64; i++) {
-      printf(" 0x%x", hUsbHostFS.rawRxData[i]);
-    }
-    printf("\n");
-    mp_hal_delay_ms(150);
-    // Send IFSD 00 C1 01 FE 3E ( 00 C1 01 F7 37 )
-    uint8_t ifsd[] = {0x00, 0xC1, 0x01, 0xF7, 0x37};
-    memset(hUsbHostFS.rawRxData, 0, sizeof(hUsbHostFS.rawRxData));
-    connection_ccid_transmit_xfr_block(self, &hUsbHostFS, (uint8_t*)ifsd,
-                                       sizeof(ifsd));
-    connection_ccid_receive(&hUsbHostFS, hUsbHostFS.rawRxData,
-                            sizeof(hUsbHostFS.rawRxData));
-    mp_hal_delay_ms(150);
-    printf("IFSD\n");
-    for (int i = 0; i < sizeof(hUsbHostFS.rawRxData); i++) {
-      printf("0x%X ", hUsbHostFS.rawRxData[i]);
-    }
-    printf("\n");
-    memset(hUsbHostFS.rawRxData, 0, sizeof(hUsbHostFS.rawRxData));
-    // Send APDU Select  00 00 0B 00 A4 04 00 06 B0 0B 51 11 CA 01 9D
-    uint8_t apdu_select[] = {0x00, 0x00, 0x0B, 0x00, 0xA4, 0x04, 0x00, 0x06,
-                             0xB0, 0x0B, 0x51, 0x11, 0xCA, 0x01, 0x9D};
+    /// Select
+    uint8_t apdu_select[] = {0x00, 0xA4, 0x04, 0x00, 0x06, 0xB0, 0x0B, 0x51, 0x11, 0xCA, 0x01};
     connection_ccid_transmit_xfr_block(self, &hUsbHostFS, (uint8_t*)apdu_select,
                                        sizeof(apdu_select));
     connection_ccid_receive(&hUsbHostFS, hUsbHostFS.rawRxData,
                             sizeof(hUsbHostFS.rawRxData));
     mp_hal_delay_ms(150);
-    printf("SELECT\n");
-    for (int i = 0; i < sizeof(hUsbHostFS.rawRxData); i++) {
+    for(int i = 0; i < 32; i++)
+    {
       printf("0x%X ", hUsbHostFS.rawRxData[i]);
     }
-    // Send APDU
-    // self->state = state_connected;
+    printf("\n");
+    /// Get data
+    uint8_t apdu_get[] = {0xB0, 0xA1, 0x00, 0x00, 0x00};
+    connection_ccid_transmit_xfr_block(self, &hUsbHostFS, (uint8_t*)apdu_get,
+                                       sizeof(apdu_get));
+    wait_response_blocking_extended_apdu(self);
   } else {
-    raise_SmartcardException("3smart card reader is not connected");
+    raise_SmartcardException("smart card reader is not connected");
   }
   return mp_const_none;
 }
@@ -1071,7 +1187,7 @@
   self->chipCardDesc = hUsbHostFS.device.CfgDesc.Itf_Desc[0].CCD_Desc;
   self->dwFeatures = self->chipCardDesc.dwFeatures;
   self->CCID_Handle = hUsbHostFS.pActiveClass->pData;
-  // Set IFSD=0x32 because we can receive more than 64 bytes per attempt
+  // Set IFSD=0x20 because we can receive more than 64 bytes per attempt
   self->protocol->set_usb_features(self->proto_handle,
                                    self->chipCardDesc.dwFeatures, 0x20);
   if (self->process_state != process_state_ready) {
@@ -1080,14 +1196,11 @@
   // Apply power and reset the card
   if (!card_present(self, &hUsbHostFS)) {
       raise_NoCardException("no card inserted");
-<<<<<<< HEAD
   }
   if ((self->dwFeatures & CCID_CLASS_SHORT_APDU) ||
       (self->dwFeatures & CCID_CLASS_EXTENDED_APDU))
   {
-    raise_CardConnectionException("Smartcard reader is not supported");
-=======
->>>>>>> 575ccb76
+    //raise_CardConnectionException("Smartcard reader is not supported");
   }
   hUsbHostFS.apduLen = CCID_ICC_HEADER_LENGTH;
   self->IccCmd[0] = 0x62;
@@ -1106,7 +1219,15 @@
                                hUsbHostFS.apduLen);
   // Update state
   self->state = state_connecting;
-  wait_connect_blocking(self);
+  if ((self->dwFeatures & CCID_CLASS_SHORT_APDU) ||
+    (self->dwFeatures & CCID_CLASS_EXTENDED_APDU))
+  {
+    wait_connect_blocking_extended_apdu(self);
+  }
+  else
+  {
+    wait_connect_blocking(self);
+  }
   memset(hUsbHostFS.rawRxData, 0, sizeof(hUsbHostFS.rawRxData));
   return mp_const_none;
 }
